--- conflicted
+++ resolved
@@ -451,11 +451,7 @@
         dataset.attrs["xducer_depth"] = round(average_xducer_depth, 2)
     dataset.attrs["coord_system"] = data.trans["coordsystem"]
     dataset.attrs["beam_angle"] = data.sysconfig["angle"]
-<<<<<<< HEAD
     dataset.attrs["frequency_Hz"] = int(data.sysconfig["kHz"]) * 1000  # kHz to hz
-=======
-    dataset.attrs["frequency_Hz"] = data.sysconfig["kHz"] * 1000  # kHz to hz
->>>>>>> 28a7c8d2
     dataset.attrs["bin_size_m"] = data.CellSize
     dataset.attrs["ping_per_ensemble"] = data.NPings
     dataset.attrs["ping_type"] = data.pingtype
