--- conflicted
+++ resolved
@@ -41,11 +41,10 @@
 import pandas as pd
 import xarray as xr
 
-<<<<<<< HEAD
+import gsw
+
+
 import magtogoek.logger as l
-=======
-import gsw
->>>>>>> 701aed7b
 
 from magtogoek.adcp.rti_reader import RtiReader
 from magtogoek.adcp.tools import dday_to_datetime64
@@ -73,7 +72,7 @@
 def load_adcp_binary(
     filenames: tp.Union[str, tp.List[str]],
     sonar: str,
-    yearbase: int = None,
+    yearbase: int,
     orientation: str = None,
     leading_index: int = None,
     trailing_index: int = None,
