"""This script contains the functions to process adcp data.

    These functions are called by the app command `process` (magtogoek.app)

    Use the function: magtogoek.config_handler.get_config_taskparser(sensor_type = 'adcp').as_dict() to get a config to
    input to magtogoek.adcp.process.process_adcp_data(config). Replace the following value in the `config` the
    appropriate value:
        -config['INPUT']['input_files']: str or list(str) = 'path/to/file'

Script to process adcp data. # NOTE maybe no up to date
- Load
- Global_attributes
- Quality_Control
- Encoding
- variables attributes
- Make Figure
- Make Logbook
- Export -> .nc or .odf

Notes
-----
-Unspecified attributes fill value is an empty string.
-`magnetic_declination`:
     declination of the magnetic north in `degree east`.
-`sensor_depth`:
     The `sensor_depth` value in the platform file is used to set the netcdf
     global attributes of the same name. However, the `sensor_depth` value in
     the ConfigFile is used to compute the bin depth coordinates.
     If no `sensor_depth` value is set in the Configfile, a value is computed from
     the XducerDepth.
     If no `sensor_depth` value is given in both the ConfigFile and platform file,
     the `sensor_depth` attributes is computed from the adcp `xducer_depth`.
-`chief_scientist`:
      The value in the ConfigFile is used over the one in the platform file.
-`sounding` :
     bt_depth data are used for the `sounding` attributes, taking precedent over the value given in
     the platform file. If the bottom data are shit, set the option keep_bt to False.
-`manufacturer` :
    The manufacturer is automatically added to the dataset by the loader. However, the value given in the platform file
    will overwrite it.



Notes
-----
TODO TEST NAVIGATION FILES ! Seems to be working.
Note DATA_TYPES: Missing for ship adcp. Set to adcp for now
FIXME SOURCE : moored adcp ?
"""

import getpass
import sys
import typing as tp

import click
import numpy as np
import pandas as pd
import xarray as xr
from magtogoek.adcp.loader import load_adcp_binary
from magtogoek.adcp.odf_exporter import make_odf
from magtogoek.adcp.quality_control import (adcp_quality_control,
                                            no_adcp_quality_control)
from magtogoek.tools import rotate_2d_vector
from magtogoek.attributes_formatter import (
    compute_global_attrs, format_variables_names_and_attributes)
from magtogoek.navigation import load_navigation
from magtogoek.platforms import _add_platform
<<<<<<< HEAD
from pathlib import Path
=======
from magtogoek.utils import Logger, ensure_list_format, json2dict
from magtogoek.adcp.adcp_plots import make_adcp_figure
>>>>>>> 65ce4c0a

l = Logger(level=0)

TERMINAL_WIDTH = 80

STANDARD_ADCP_GLOBAL_ATTRIBUTES = {
    "sensor_type": "adcp",
    "featureType": "timeSeriesProfile",
}
DEFAULT_CONFIG_ATTRIBUTES = {
    "date_created": pd.Timestamp.now().strftime("%Y-%m-%d"),
    "publisher_name": getpass.getuser(),
    "source": "adcp",
}
<<<<<<< HEAD
=======
VARIABLES_TO_DROP = [
    "binary_mask"
]
>>>>>>> 65ce4c0a
GLOBAL_ATTRS_TO_DROP = [
    "sensor_type",
    "platform_type",
    "VAR_TO_ADD_SENSOR_TYPE",
    "P01_CODES",
    "xducer_depth",
    "sonar",
    "variables_gen_name",
    "binary_mask_tests",
    "binary_mask_tests_values",
    "bodc_name"
]
CONFIG_GLOBAL_ATTRS_SECTIONS = ["NETCDF_CF", "PROJECT", "CRUISE", "GLOBAL_ATTRIBUTES"]
PLATFORM_TYPES = ["buoy", "mooring", "ship"]
DEFAULT_PLATFORM_TYPE = "buoy"
DATA_TYPES = {"buoy": "madcp", "mooring": "madcp", "ship": "adcp"}
DATA_SUBTYPES = {"buoy": "BUOY", "mooring": "MOORED", "ship": "SHIPBORNE"}

P01_VEL_CODES = dict(
    buoy=dict(
        u="LCEWAP01",
        v="LCNSAP01",
        w="LRZAAP01",
        e="LERRAP01",
        u_QC="LCEWAP01_QC",
        v_QC="LCNSAP01_QC",
        w_QC="LRZAAP01_QC",
    ),
    ship=dict(
        u="LCEWAS01",
        v="LCNSAS01",
        w="LRZAAS01",
        e="LERRAS01",
        u_QC="LCEWAS01_QC",
        v_QC="LCNSAS01_QC",
        w_QC="LRZAAS01_QC",
    ),
)
P01_VEL_CODES["mooring"] = P01_VEL_CODES["buoy"]
P01_CODES = dict(
    time="ELTMEP01",
    depth="PPSAADCP",
    pg="PCGDAP01",
    pg1="PCGDAP00",
    pg2="PCGDAP02",
    pg3="PCGDAP03",
    pg4="PCGDAP04",
    corr1="CMAGZZ01",
    corr2="CMAGZZ02",
    corr3="CMAGZZ03",
    corr4="CMAGZZ04",
    amp1="TNIHCE01",
    amp2="TNIHCE02",
    amp3="TNIHCE03",
    amp4="TNIHCE04",
    bt_u="APEWBT01",
    bt_v="APNSBT01",
    bt_w="APZABT01",
    bt_e="APERBT01",
    vb_vel="LRZUVP01",
    vb_vel_QC="LRZUVP01_QC",
    vb_pg="PCGDAP05",
    vb_cor="CMAGZZ05",
    vb_amp="TNIHCE05",
    lon="ALONZZ01",
    lat="ALATZZ01",
    heading="HEADCM01",
    roll_="ROLLGP01",
    pitch="PTCHGP01",
    u_ship="APEWGP01",
    v_ship="APNSGP01",
    pres="PRESPR01",
    pres_QC="PRESPR01_QC",
    temperature="TEMPPR01",
    temperature_QC="TEMPPR01_QC",
    xducer_depth="ADEPZZ01",
    time_string="DTUT8601",
    bt_depth="BATHDPTH",
)

VAR_TO_ADD_SENSOR_TYPE = ["TEMPPR01", "PRESPR01", "ADEPZZ01", "BATHDPTH"]

TIME_ATTRS = {"cf_role": "profile_id"}

TIME_ENCODING = {
    "units": "seconds since 1970-1-1 00:00:00Z",
    "calendar": "gregorian",
    "_FillValue": None,
}
TIME_STRING_ENCODING = {"dtype": "S1"}
DEPTH_ENCODING = {
    "_FillValue": -9999.0,
    "dtype": "float32",
}

DATE_STRING_FILL_VALUE = "17-NOV-1858 00:00:00.00"  # filled value used by ODF format
QC_FILL_VALUE = 127
QC_ENCODING = {"dtype": "int8", "_FillValue": QC_FILL_VALUE}

DATA_FILL_VALUE = -9999.0
DATA_ENCODING = {"dtype": "float32", "_FillValue": DATA_FILL_VALUE}


class ProcessConfig:
    sensor_type: str = None
    platform_type: str = None
    input_files: str = None
    platform_file: str = None
    platform_id: str = None
    sensor_id: str = None
    netcdf_output: tp.Union[str, bool] = None
    odf_output: tp.Union[str, bool] = None
    yearbase: int = None
    adcp_orientation: str = None
    sonar: str = None
    navigation_file: str = None
    leading_trim: tp.Union[int, str] = None
    trailing_trim: tp.Union[int, str] = None
    sensor_depth: float = None
    depth_range: list = None
    magnetic_declination: float = None
    keep_bt: bool = None
    bad_pressure: bool = None
    start_time: str = None
    time_step: float = None
    quality_control: bool = None
    amplitude_threshold: int = None
    percentgood_threshold: int = None
    correlation_threshold: int = None
    horizontal_velocity_threshold: float = None
    vertical_velocity_threshold: float = None
    error_velocity_threshold: float = None
    sidelobes_correction: bool = None
    bottom_depth: float = None
    pitch_threshold: float = None
    roll_threshold: float = None
    motion_correction_mode: str = None
    merge_output_files: bool = None
    bodc_name: bool = None
    force_platform_metadata: bool = None
    drop_percent_good: bool = None
    drop_correlation: bool = None
    drop_amplitude: bool = None
    make_figures: bool = None
    make_log: bool = None
    odf_data: str = None
    metadata: dict = None
    platform_metadata: dict = None

    drop_empty_attrs: bool = False
    netcdf_path: str = None
    odf_path: str = None
    log_path: str = None

    def __init__(self, config_dict: dict = None):
        self.metadata: dict = {}
        self.platform_metadata: dict = {}
        self.platform_type = DEFAULT_PLATFORM_TYPE

        if config_dict is not None:
            self._load_config_dict(config_dict)

        if isinstance(self.input_files, str):
            self.input_files = format_str2list(self.input_files)

        if len(self.input_files) == 0:
            raise ValueError("No adcp file was provided in the configfile.")

        self._get_platform_metadata()
        self.platform_type = self.platform_metadata["platform"]['platform_type']

        _figure_out_the_outputs(self)

    def _load_config_dict(self, config: dict) -> dict:
        """Split and flattens"""
        for section, options in config.items():
            if section in CONFIG_GLOBAL_ATTRS_SECTIONS:
                for option in options:
                    self.metadata[option] = config[section][option]
            else:
                for option in options:
                    self.__dict__[option] = config[section][option]

    def _get_platform_metadata(self):
        if self.platform_file is not None:
            if Path(self.platform_file).is_file():
                self.platform_metadata = _load_platform(self.platform_file, self.platform_id, self.sensor_id)
            else:
                l.warning(f"platform_file, {self.platform_file}, not found")
        elif self.platform_type is not None:
            self.platform_metadata = _default_platform_metadata()
            if self.platform_type in DEFAULT_PLATFORM_TYPE:
                self.platform_metadata["platform"]['platform_type'] = self.platform_type
            else:
                self.platform_metadata["platform"]['platform_type'] = DEFAULT_PLATFORM_TYPE
                l.warning(f"platform_type invalid or no specified. Must be one of {PLATFORM_TYPES}")
                l.warning(f"platform_type set to `{DEFAULT_PLATFORM_TYPE}` for platform_type.")


def process_adcp(config: dict, drop_empty_attrs: bool = False):
    """Process adcp data with parameters from a config file.

    Parameters
    ----------
    config :
        Dictionary make from a configfile (see config_handler.load_config).
    drop_empty_attrs :
        If true, all netcdf empty ('') global attributes will be drop from
        the output.

    The actual data processing is carried out by _process_adcp_data.
    """
<<<<<<< HEAD

    pconfig = ProcessConfig(config)
    pconfig.drop_empty_attrs = drop_empty_attrs
=======
    params, config_attrs = _get_config(config)

    params["input_files"] = ensure_list_format(params["input_files"])

    if len(params["input_files"]) == 0:
        raise ValueError("No adcp file was provided in the configfile.")

    platform_metadata = _default_platform()
    if params["platform_file"]:
        if Path(params["platform_file"]).is_file():
            platform_metadata = _load_platform(params)
        else:
            l.warning(f"platform_file, {params['platform_file']}, not found")
    else:
        if params["platform_type"]:
            platform_metadata["platform"]["platform_type"] = params["platform_type"]
    _pipe_to_process_adcp_data(params, platform_metadata, config_attrs)


def quick_process_adcp(params: tp.Dict):
    """Process adcp data with quick_process options(params).

    Pipes the params to _to_process_adcp_data which in turn pipes
    it to _process_adcp_data.

    Notes
    -----
    missing `platform_type` :
        If the platform_type cannot be found, the function automatically default to
        `mooring` to set the correct BODC P01 parameter codes.

    See Also
    --------
    _process_adcp_data :
        For the processing workflow."""

    config_attrs = {}
    config_attrs.update(DEFAULT_CONFIG_ATTRIBUTES)
    platform_metadata = _default_platform()

    platform_metadata['platform']["platform_type"] = params["platform_type"]

    params["force_platform_metadata"] = False

    if params["odf_output"] in [1, "true", "True", "t", "T"]:
        params["odf_output"] = True
>>>>>>> 65ce4c0a

    if pconfig.merge_output_files:
        _process_adcp_data(pconfig)
    else:
        netcdf_output = pconfig.netcdf_output
        input_files = pconfig.input_files
        for filename, count in zip(input_files, range(len(input_files))):
            if netcdf_output:
                if isinstance(netcdf_output, bool):
                    pconfig.netcdf_output = filename
                else:
                    pconfig.netcdf_output = Path(netcdf_output).absolute().resolve()
                    if pconfig.netcdf_output.is_dir():
                        pconfig.netcdf_output = str(pconfig.netcdf_output.joinpath(filename))
                    else:
                        pconfig.netcdf_output = str(pconfig.netcdf_output.with_suffix("")) + f"_{count}"
            pconfig.input_files = [filename]

            _process_adcp_data(pconfig)


def _process_adcp_data(pconfig: ProcessConfig):
    """Process adcp data

    FIXME EXPLAIN THE PROCESSING WORKFLOW FIXME

    Meanwhile, the code is pretty explicit. Go check it out if need be.

    Notes
    -----
    pconfig.sensor_depth`:
        `sensor_depth` in the platform file is used for the variables attributes. If no
        value is given, it is computed from the XducerDepth. However, the `sensor_depth`
        value in the ConfigFile is used to compute the bin depth coordinates. If no
        `sensor_depth` value is given in both the ConfigFile and platform file, the
        `sensor_depth` attributes is computed from the adcp `Xducer_depth`.
    `fixed_sensor_depth`:
        Set all XducerDepth value to `fixed_sensor_depth`.
    Raises
    ------
    ValueError :
        `platform_type` value in the platform file must be either 'mooring' or 'ship'.

    """
    l.reset()

<<<<<<< HEAD
=======
    _check_platform_type(platform_metadata)
    platform_type = platform_metadata["platform"]["platform_type"]

>>>>>>> 65ce4c0a
    # ----------------- #
    # LOADING ADCP DATA #
    # ----------------- #

    dataset = _load_adcp_data(pconfig)

    # ----------------------------------------- #
    # ADDING THE NAVIGATION DATA TO THE DATASET #
    # ----------------------------------------- #
    if pconfig.navigation_file:
        l.section("Navigation data")
        dataset = _load_navigation(dataset, pconfig.navigation_file)

    # ----------------------------- #
    # ADDING SOME GLOBAL ATTRIBUTES #
    # ----------------------------- #

    dataset = dataset.assign_attrs(STANDARD_ADCP_GLOBAL_ATTRIBUTES)

    dataset.attrs["data_type"] = DATA_TYPES[pconfig.platform_type]
    dataset.attrs["data_subtype"] = DATA_SUBTYPES[pconfig.platform_type]

<<<<<<< HEAD
    if pconfig.platform_metadata['platform']["longitude"]:
        dataset.attrs["longitude"] = pconfig.platform_metadata['platform']["longitude"]
    if pconfig.platform_metadata['platform']["latitude"]:
        dataset.attrs["latitude"] = pconfig.platform_metadata['platform']["latitude"]

    compute_global_attrs(dataset)

    if pconfig.platform_metadata['platform']["platform_type"] in ["mooring", "buoy"]:
=======
    if platform_metadata["platform"]["longitude"]:
        dataset.attrs["longitude"] = platform_metadata["platform"]["longitude"]
    if platform_metadata["platform"]["latitude"]:
        dataset.attrs["latitude"] = platform_metadata["platform"]["latitude"]

    compute_global_attrs(dataset)

    if platform_metadata["platform"]["platform_type"] in ["mooring", "buoy"]:
>>>>>>> 65ce4c0a
        if "bt_depth" in dataset:
            dataset.attrs["sounding"] = np.round(np.median(dataset.bt_depth.data), 2)

    _set_xducer_depth_as_sensor_depth(dataset)

    _set_platform_metadata(dataset, pconfig)

    dataset = dataset.assign_attrs(pconfig.metadata)

    if not dataset.attrs["source"]:
        dataset.attrs["source"] = pconfig.platform_type

    # ----------------------------------- #
    # CORRECTION FOR MAGNETIC DECLINATION #
    # ----------------------------------- #

    l.section("Data transformation")

    if dataset.attrs['magnetic_declination'] is not None:
        l.log(f"Magnetic declination found in the raw file: {dataset.attrs['magnetic_declination']} degree east.")
    else:
        l.log(f"No magnetic declination found in the raw file.")
    if pconfig.magnetic_declination:
        angle = pconfig.magnetic_declination
        if dataset.attrs["magnetic_declination"]:
            angle = round((pconfig.magnetic_declination - dataset.attrs["magnetic_declination"]), 4)
            l.log(f"An additional correction of {angle} degree east was applied.")
        _apply_magnetic_correction(dataset, angle)
        dataset.attrs["magnetic_declination"] = pconfig.magnetic_declination
        l.log(f"Absolute magnetic declination: {dataset.attrs['magnetic_declination']} degree east.")

    # --------------- #
    # QUALITY CONTROL #
    # --------------- #

    dataset.attrs["logbook"] += l.logbook

    if pconfig.quality_control:
        _quality_control(dataset, pconfig)
    else:
        no_adcp_quality_control(dataset)

    l.reset()

    if any(x is True for x in [pconfig.drop_percent_good, pconfig.drop_correlation, pconfig.drop_amplitude]):
        dataset = _drop_beam_data(dataset, pconfig)

    # ------------- #
    # DATA ENCODING #
    # ------------- #
    _format_data_encoding(dataset)

    # -------------------- #
    # VARIABLES ATTRIBUTES #
    # -------------------- #
    dataset.attrs['bodc_name'] = params["bodc_name"]
    dataset.attrs["VAR_TO_ADD_SENSOR_TYPE"] = VAR_TO_ADD_SENSOR_TYPE
    dataset.attrs["P01_CODES"] = {
        **P01_VEL_CODES[pconfig.platform_type],
        **P01_CODES,
    }
    dataset.attrs["variables_gen_name"] = [var for var in dataset.variables]  # For Odf outputs

    l.section("Variables attributes")
<<<<<<< HEAD
    dataset = format_variables_names_and_attributes(
        dataset, use_bodc_codes=pconfig.bodc_name
    )
=======
    dataset = format_variables_names_and_attributes(dataset)

    # ------------ #
    # MAKE FIGURES #
    # ------------ #

    if params["make_figures"]:
        make_adcp_figure(dataset, flag_thres=2)
>>>>>>> 65ce4c0a

    dataset["time"].assign_attrs(TIME_ATTRS)

    l.log("Variables attributes added.")

    # --------------------------- #
    # ADDING OF GLOBAL ATTRIBUTES #
    # ----------------------------#

    if not dataset.attrs["date_created"]:
        dataset.attrs["date_created"] = pd.Timestamp.now().strftime("%Y-%m-%d")

    dataset.attrs["date_modified"] = pd.Timestamp.now().strftime("%Y-%m-%d")

    dataset.attrs["logbook"] += l.logbook

    dataset.attrs["history"] = dataset.attrs["logbook"]
    del dataset.attrs["logbook"]

    if "platform_name" in dataset.attrs:
        dataset.attrs["platform"] = dataset.attrs.pop("platform_name")

    # ----------- #
    # ODF OUTPUTS #
    # ----------- #
<<<<<<< HEAD
=======
    netcdf_path, odf_path, log_path = _outputs_path_handler(
        params["input_files"][0], params["odf_output"], params["netcdf_output"]
    )

>>>>>>> 65ce4c0a
    l.section("Output")
    if pconfig.odf_output is True:
        if pconfig.odf_data is None:
            pconfig.odf_data = 'both'
        odf_data = {'both': ['VEL', 'ANC'], 'vel': ['VEL'], 'anc': ['ANC']}[pconfig.odf_data]
        for qualifier in odf_data:
            _ = make_odf(
                dataset=dataset,
<<<<<<< HEAD
                platform_metadata=pconfig.platform_metadata,
                config_attrs=pconfig.metadata,
                bodc_name=pconfig.bodc_name,
=======
                platform_metadata=platform_metadata,
                config_attrs=config_attrs,
>>>>>>> 65ce4c0a
                event_qualifier2=qualifier,
                output_path=pconfig.odf_path,
            )

    # ------------------------------------ #
    # FORMATTING DATASET FOR NETCDF OUTPUT #
    # ------------------------------------ #
    for var in VARIABLES_TO_DROP:
        if var in dataset.variables:
            dataset = dataset.drop_vars([var])

    for attr in GLOBAL_ATTRS_TO_DROP:
        if attr in dataset.attrs:
            del dataset.attrs[attr]

    for attr in list(dataset.attrs.keys()):
        if not dataset.attrs[attr]:
            if pconfig.drop_empty_attrs is True:
                del dataset.attrs[attr]
            else:
                dataset.attrs[attr] = ""

    # ---------- #
    # NC OUTPUTS #
    # ---------- #
<<<<<<< HEAD
    if pconfig.netcdf_output is True:
        netcdf_path = Path(pconfig.netcdf_path).with_suffix('.nc')
=======
    if not isinstance(netcdf_path, bool):
        netcdf_path = Path(netcdf_path).with_suffix(".nc")
>>>>>>> 65ce4c0a
        dataset.to_netcdf(netcdf_path)
        l.log(f"netcdf file made -> {netcdf_path.resolve()}")

    if pconfig.make_log is True:
        log_path = Path(pconfig.log_path).with_suffix(".log")
        with open(log_path, "w") as log_file:
            log_file.write(dataset.attrs["history"])
            print(f"log file made -> {log_path.resolve()}")

    click.echo(click.style("=" * TERMINAL_WIDTH, fg="white", bold=True))


def _load_adcp_data(pconfig: ProcessConfig) -> xr.Dataset:
    """
    Load and trim the adcp data into a xarray.Dataset.
    Drops bottom track data if params `keep_bt` is False.
    """
    start_time, leading_index = _get_datetime_and_count(pconfig.leading_trim)
    end_time, trailing_index = _get_datetime_and_count(pconfig.trailing_trim)

    dataset = load_adcp_binary(
        filenames=pconfig.input_files,
        yearbase=pconfig.yearbase,
        sonar=pconfig.sonar,
        leading_index=leading_index,
        trailing_index=trailing_index,
        orientation=pconfig.adcp_orientation,
        sensor_depth=pconfig.sensor_depth,
        bad_pressure=pconfig.bad_pressure,
        start_time=pconfig.start_time,
        time_step=pconfig.time_step,
    )

    dataset = cut_bin_depths(dataset, pconfig.depth_range)

    dataset = cut_times(dataset, start_time, end_time)

    l.log(
        (
                f"Bin count : {len(dataset.depth.data)}, "
                + f"Min depth : {np.round(dataset.depth.min().data, 3)} m, "
                + f"Max depth : {np.round(dataset.depth.max().data, 3)} m, "
                + f"Bin size : {dataset.attrs['bin_size_m']} m"
        )
    )
    l.log(
        (
                f"Ensemble count : {len(dataset.time.data)}, "
                + f"Start time : {np.datetime_as_string(dataset.time.min().data, unit='s')}, "
                + f"End time : {np.datetime_as_string(dataset.time.max().data, unit='s')}"
        )
    )
    if not pconfig.keep_bt:
        dataset = _drop_bottom_track(dataset)

    return dataset


<<<<<<< HEAD
def _set_platform_metadata(dataset: xr.Dataset, pconfig: ProcessConfig):
=======
def _get_config(config: dict) -> tp.Tuple[dict, dict]:
    """Split and flattens the config in two untested dictionary"""
    params = dict()
    config_attrs = dict()
    for section, options in config.items():
        if section in CONFIG_GLOBAL_ATTRS_SECTIONS:
            for option in options:
                config_attrs[option] = config[section][option]
        else:
            for option in options:
                params[option] = config[section][option]

    return params, config_attrs


def _get_default_config_attrs():
    """Return default config_attrs()"""
    return {
        "date_created": pd.Timestamp.now().strftime("%Y-%m-%d"),
        "publisher_name": getpass.getuser(),
        "source": "adcp",
    }


def _load_platform(params: dict) -> tp.Dict:
    """load sensor metadata into dict

    Returns a `flat` dictionary with all the parents metadata
    to `platform.json/platform_id/sensors/sensor_id` and the
    metadata of the `sensor_id.`

    """
    platform_metadata = _default_platform()
    json_dict = json2dict(params["platform_file"])
    if params["platform_id"] in json_dict:
        platform_metadata["platform"].update(json_dict[params["platform_id"]])
        if "buoy_specs" in platform_metadata["platform"]:
            platform_metadata["buoy_specs"].update(
                platform_metadata["platform"].pop("buoy_specs")
            )
        if "sensors" in platform_metadata["platform"]:
            platform_metadata["sensors"].update(
                platform_metadata["platform"].pop("sensors")
            )
            if params["sensor_id"] in platform_metadata["sensors"]:
                platform_metadata["adcp_id"] = params["sensor_id"]
                platform_metadata["adcp"].update(
                    platform_metadata["sensors"].pop(params["sensor_id"])
                )
            else:
                l.warning(
                    f"{params['sensor_id']} not found in the {params['platform_id']}['sensor'] section "
                    f"of the platform file."
                )
        else:
            l.warning(
                f"sensors section missing in the {params['platform_id']} section of the platform file."
            )
    else:
        l.warning(f"{params['platform_id']} not found in platform file.")

    return platform_metadata


def _default_platform() -> dict:
    """Return an empty platform data dictionary"""
    platform_metadata = {"platform": _add_platform(), "adcp_id": "ADCP_01"}
    platform_metadata["platform"]["platform_type"] = DEFAULT_PLATFORM_TYPE
    platform_metadata["sensors"] = platform_metadata["platform"].pop("sensors")
    platform_metadata["adcp"] = platform_metadata["sensors"].pop(
        "__enter_a_sensor_ID_here"
    )
    platform_metadata["buoy_specs"] = platform_metadata["platform"].pop("buoy_specs")

    return platform_metadata


def _check_platform_type(platform_metadata: dict):
    """DEFINED BELOW"""
    if platform_metadata["platform"]["platform_type"] not in PLATFORM_TYPES:
        platform_metadata["platform"]["platform_type"] = DEFAULT_PLATFORM_TYPE
        l.warning(
            f"platform_file missing or invalid, defaulting to `{DEFAULT_PLATFORM_TYPE}` for platform_type."
        )
        l.warning(f"platform_type invalid. Must be one of {PLATFORM_TYPES}")


_check_platform_type.__doc__ = f"""Check if the `platform_type` is valid.
    `platform _type` must be one of {PLATFORM_TYPES}.
    `platform_type` defaults to {DEFAULT_PLATFORM_TYPE} if the one given is invalid."""


def _set_xducer_depth_as_sensor_depth(dataset: xr.Dataset):
    """Set xducer_depth value to dataset attributes sensor_depth"""
    if "xducer_depth" in dataset.attrs:  # OCEAN SURVEYOR
        dataset.attrs["sensor_depth"] = dataset.attrs["xducer_depth"]

    if "xducer_depth" in dataset:
        dataset.attrs["sensor_depth"] = np.round(np.median(dataset["xducer_depth"].data), 2)


def _set_platform_metadata(
        dataset: xr.Dataset,
        platform_metadata: tp.Dict[str, dict],
        sensor: str,
        force_platform_metadata: bool = False,
):
>>>>>>> 65ce4c0a
    """Add metadata from platform_metadata files to dataset.attrs.

    Values that are dictionary instances are not added.

    Parameters
    ----------
    pconfig
    dataset :
        Dataset to which add the navigation data.
    """
<<<<<<< HEAD
    metadata = {**pconfig.platform_metadata['platform'], **pconfig.platform_metadata[pconfig.sensor_type]}
    metadata['sensor_comments'] = metadata['comments']
    if pconfig.force_platform_metadata:
=======
    metadata = {**platform_metadata["platform"], **platform_metadata[sensor]}
    metadata["sensor_comments"] = metadata["comments"]
    if force_platform_metadata:
>>>>>>> 65ce4c0a
        for key, value in metadata.items():
            dataset.attrs[key] = value
        if "sensor_depth" in metadata:
            l.log(
                f"`sensor_depth` value ({pconfig.platform_metadata['sensor_depth']} was set by the user."
            )

    else:
        for key, value in metadata.items():
            if key in dataset.attrs:
                if not dataset.attrs[key]:
                    dataset.attrs[key] = value
            else:
                dataset.attrs[key] = value


def _set_xducer_depth_as_sensor_depth(dataset: xr.Dataset):
    """Set xducer_depth value to dataset attributes sensor_depth"""
    if "xducer_depth" in dataset.attrs:  # OCEAN SURVEYOR
        dataset.attrs["sensor_depth"] = dataset.attrs["xducer_depth"]

    if "xducer_depth" in dataset:
        dataset.attrs["sensor_depth"] = np.round(
            np.median(dataset["xducer_depth"].data), 2
        )


def _load_navigation(dataset: xr.Dataset, navigation_files: str):
    """Load navigation data from nmea, gpx or netcdf files.

    Returns the dataset with the added navigation data. Data from the navigation file
    are interpolated on the dataset time vector.

    Parameters
    ----------
    dataset :
        Dataset to which add the navigation data.

    navigation_files :
        nmea(ascii), gpx(xml) or netcdf files containing the navigation data. For the
        netcdf file, variable must be `lon`, `lat` and the coordinates `time`.

    Notes
    -----
        Using the magtogoek function `mtgk compute nav`, u_ship, v_ship can be computed from `lon`, `lat`
    data to correct the data for the platform motion by setting the config parameter `m_corr` to `nav`.
    """
    nav_ds = load_navigation(navigation_files)
    if nav_ds is not None:
        if nav_ds.attrs['time_flag'] is True:
            nav_ds = nav_ds.interp(time=dataset.time)
            if nav_ds.attrs['lonlat_flag']:
                dataset['lon'] = nav_ds['lon']
                dataset['lat'] = nav_ds['lat']
                l.log("Platform GPS data loaded.")
            if nav_ds.attrs['uv_ship_flag']:
                dataset['u_ship'] = nav_ds['u_ship']
                dataset['v_ship'] = nav_ds['v_ship']
                l.log("Platform velocity data loaded.")
            nav_ds.close()
            return dataset
    l.warning('Could not load navigation data file.')
    return dataset


def _quality_control(dataset: xr.Dataset, pconfig: ProcessConfig):
    """Carries quality control.

    Wrapper for adcp_quality_control"""

<<<<<<< HEAD
    adcp_quality_control(dataset=dataset,
                         amp_th=pconfig.amplitude_threshold,
                         corr_th=pconfig.correlation_threshold,
                         pg_th=pconfig.percentgood_threshold,
                         roll_th=pconfig.roll_threshold,
                         pitch_th=pconfig.pitch_threshold,
                         horizontal_vel_th=pconfig.horizontal_velocity_threshold,
                         vertical_vel_th=pconfig.vertical_velocity_threshold,
                         error_vel_th=pconfig.error_velocity_threshold,
                         motion_correction_mode=pconfig.motion_correction_mode,
                         sidelobes_correction=pconfig.sidelobes_correction,
                         bottom_depth=pconfig.bottom_depth)
=======
    adcp_quality_control(
        dataset=dataset,
        amp_th=params["amplitude_threshold"],
        corr_th=params["correlation_threshold"],
        pg_th=params["percentgood_threshold"],
        roll_th=params["roll_threshold"],
        pitch_th=params["pitch_threshold"],
        horizontal_vel_th=params["horizontal_velocity_threshold"],
        vertical_vel_th=params["vertical_velocity_threshold"],
        error_vel_th=params["error_velocity_threshold"],
        motion_correction_mode=params["motion_correction_mode"],
        sidelobes_correction=params["sidelobes_correction"],
        bottom_depth=params["bottom_depth"],
        bad_pressure=params["bad_pressure"]
    )
>>>>>>> 65ce4c0a


def _apply_magnetic_correction(dataset: xr.Dataset, magnetic_declination: float):
    """Transform velocities and heading to true north and east.

    Rotates velocities vector clockwise by `magnetic_declination` angle effectively
    rotating the frame fo reference by the `magnetic_declination` anti-clockwise.
    Corrects the heading with the `magnetic_declination`:

    Equation for the heading: (heading + 180 + magnetic_declination) % 360 - 180
        [-180, 180[ -> [0, 360[ -> [MD, 360+MD[
        -> [MD, 360+MD[ -> [0, 360[ -> [-180, 180[

    Parameters
    ----------
    dataset :
      dataset containing variables (u, v) (required) and (bt_u, bt_v) (optional).
    magnetic_declination :
        angle in decimal degrees measured in the geographic frame of reference.
    """

    dataset.u.values, dataset.v.values = rotate_2d_vector(
        dataset.u, dataset.v, -magnetic_declination
    )
    l.log(f"Velocities transformed to true north and true east.")
    if all(v in dataset for v in ["bt_u", "bt_v"]):
        dataset.bt_u.values, dataset.bt_v.values = rotate_2d_vector(
            dataset.bt_u, dataset.bt_v, -magnetic_declination
        )
        l.log(f"Bottom velocities transformed to true north and true east.")

    # heading goes from -180 to 180
    if "heading" in dataset:
        dataset.heading.values = (
                                         dataset.heading.data + 180 + magnetic_declination
                                 ) % 360 - 180
        l.log(f"Heading transformed to true north.")


def _get_datetime_and_count(trim_arg: str):
    """Get datetime and count from trim_arg.

    If `trim_arg` is None, returns (None, None)
    If 'T' is a datetime or a count returns (Timestamp(trim_arg), None)
    Else returns (None, int(trim_arg))

    Returns:
    --------
    Timestamp:
        None or pandas.Timestamp
    count:
        None or int

    """
    if trim_arg:
        if not trim_arg.isdecimal():
            try:
                return pd.Timestamp(trim_arg), None
            except ValueError:
                print("Bad datetime format for trim. Use YYYY-MM-DDTHH:MM:SS.ssss")
                print("Process aborted")
                sys.exit()
        else:
            return None, int(trim_arg)
    else:
        return None, None


def _drop_beam_data(dataset: xr.Dataset, pconfig: ProcessConfig):
    """"""
    for var, name, flag in zip(
            ["pg", "corr", "amp"],
            ["percent_good", "correlation", "amplitude"],
            [pconfig.drop_percent_good, pconfig.drop_correlation, pconfig.drop_amplitude]
    ):
        if flag is True:
            for v in [var + i for i in ["", "1", "2", "3", "4"]]:
                if v in dataset:
                    dataset = dataset.drop_vars([v])
            l.log(f"{name} data dropped.")

    return dataset


def _format_data_encoding(dataset: xr.Dataset):
    """Format data encoding with default value in module."""
    l.section("Data Encoding")
    for var in dataset.variables:
        if var == "time":
            dataset.time.encoding = TIME_ENCODING
        elif var == "depth":
            dataset.depth.encoding = DEPTH_ENCODING
        elif "_QC" in var:
            dataset[var].values = dataset[var].values.astype("int8")
            dataset[var].encoding = QC_ENCODING
        elif var == "time_string":
            dataset[var].encoding = TIME_STRING_ENCODING
        else:
            dataset[var].encoding = DATA_ENCODING

    l.log(f"Data _FillValue: {DATA_FILL_VALUE}")
    l.log(f"Ancillary Data _FillValue: {QC_FILL_VALUE}")


def _drop_bottom_track(dataset: xr.Dataset) -> xr.Dataset:
    """Drop `bt_u`, `bt_v`, `bt_w`, `bt_e`, `bt_depth`"""
    for var in ["bt_u", "bt_v", "bt_w", "bt_e", "bt_depth"]:
        if var in dataset:
            dataset = dataset.drop_vars([var])
    return dataset


def cut_bin_depths(
        dataset: xr.Dataset, depth_range: tp.Union[int, float, list] = None
) -> xr.Dataset:
    """
    Return dataset with cut bin depths if the depth_range are not outside the depth span.
    Parameters
    ----------
    dataset :
    depth_range :
        min or (min, max) to be included in the dataset.
        Bin depths outside this range will be cut.

    Returns
    -------
    dataset with depths cut.

    """
    if depth_range:
        if not isinstance(depth_range, (list, tuple)):
            if depth_range > dataset.depth.max():
                l.log(
                    "depth_range value is greater than the maximum bin depth. Depth slicing aborted."
                )
            else:
                dataset = dataset.sel(depth=slice(depth_range, None))
                l.log(f"Bin of depth inferior to {depth_range} m were cut.")
        elif len(depth_range) == 2:
            if dataset.depth[0] > dataset.depth[-1]:
                depth_range.reverse()
            if (
                    depth_range[0] > dataset.depth.max()
                    or depth_range[1] < dataset.depth.min()
            ):
                l.log(
                    "depth_range values are outside the actual depth range. Depth slicing aborted."
                )
            else:
                dataset = dataset.sel(depth=slice(*depth_range))
                l.log(
                    f"Bin of depth inferior to {depth_range[0]} m and superior to {depth_range[1]} m were cut."
                )
        else:
            l.log(
                f"depth_range expects a maximum of 2 values but {len(depth_range)} were given. Depth slicing aborted."
            )
    return dataset


def cut_times(
        dataset: xr.Dataset, start_time: str = None, end_time: str = None
) -> xr.Dataset:
    """
    Return a dataset with time cut if they are not outside the dataset time span.

    Parameters
    ----------
    dataset
    start_time:
        minimum time to be included in the dataset.
    end_time:
        maximum time to be included in the dataset.
    Returns
    -------
    dataset with times cut.

    """
    out_off_bound_time = False
    if start_time is not None:
        if start_time > dataset.time.max():
            out_off_bound_time = True
    if end_time is not None:
        if end_time < dataset.time.min():
            out_off_bound_time = True
    if out_off_bound_time is True:
        l.warning("Trimming datetimes out of bounds. Time slicing aborted.")
    else:
        dataset = dataset.sel(time=slice(start_time, end_time))

    return dataset


<<<<<<< HEAD
def _default_platform_metadata() -> dict:
    """Return an empty platform data dictionary"""
    platform_metadata = {'platform': _add_platform(), 'adcp_id': 'ADCP_01'}
    platform_metadata['platform']["platform_type"] = DEFAULT_PLATFORM_TYPE
    platform_metadata['sensors'] = platform_metadata['platform'].pop('sensors')
    platform_metadata['adcp'] = platform_metadata['sensors'].pop('__enter_a_sensor_ID_here')
    platform_metadata['buoy_specs'] = platform_metadata['platform'].pop('buoy_specs')

    return platform_metadata


def _load_platform(platform_file: str, platform_id: str, sensor_id: str) -> tp.Dict:
    """load sensor metadata into dict

    Returns a `flat` dictionary with all the parents metadata
    to `platform.json/platform_id/sensors/sensor_id` and the
    metadata of the `sensor_id.`

=======
def _outputs_path_handler(input_path: str,
                          odf_output: tp.Union[bool, str],
                          netcdf_output: tp.Union[bool, str]) -> tp.Tuple[
    tp.Union[bool, str], tp.Union[bool, str], str]:
>>>>>>> 65ce4c0a
    """
    platform_metadata = _default_platform_metadata()
    json_dict = json2dict(platform_file)
    if platform_id in json_dict:
        platform_metadata['platform'].update(json_dict[platform_id])
        if 'buoy_specs' in platform_metadata['platform']:
            platform_metadata['buoy_specs'].update(platform_metadata['platform'].pop('buoy_specs'))
        if 'sensors' in platform_metadata['platform']:
            platform_metadata['sensors'].update(platform_metadata['platform'].pop('sensors'))
            if sensor_id in platform_metadata["sensors"]:
                platform_metadata['adcp_id'] = sensor_id
                platform_metadata['adcp'].update(platform_metadata["sensors"].pop(sensor_id))
            else:
                l.warning(f"{sensor_id} not found in the {platform_id}['sensor'] section of the platform file.")
        else:
            l.warning(f'sensors section missing in the {platform_id} section of the platform file.')
    else:
        l.warning(f"{platform_id} not found in platform file.")

    return platform_metadata


def _figure_out_the_outputs(pconfig: ProcessConfig) -> tp.Tuple[tp.Union[bool, str], tp.Union[bool, str], str]:
    """ Figure out the outputs to make and their path.
    """

    input_path = pconfig.input_files[0]
    default_path = Path(input_path).parent
    default_filename = Path(input_path).name

    # Default to netcdf output is none was selected
    if not pconfig.odf_output and not pconfig.netcdf_output:
        pconfig.netcdf_output = True

    # NETCDF
    if isinstance(pconfig.netcdf_output, bool):
        if pconfig.netcdf_output is True:
            pconfig.netcdf_path = str(default_path.joinpath(default_filename))

    elif isinstance(pconfig.netcdf_output, str):
        _netcdf_output = Path(pconfig.netcdf_output)
        pconfig.netcdf_output = True
        # got a filename
        if Path(_netcdf_output.name) == _netcdf_output:
            pconfig.netcdf_path = default_path.joinpath(_netcdf_output)
        # got a path
        elif _netcdf_output.absolute().is_dir():
            pconfig.netcdf_path = _netcdf_output.joinpath(default_filename)
            default_path = _netcdf_output
        # got a path and a filename
        elif _netcdf_output.absolute().parent.is_dir():
            pconfig.netcdf_path = _netcdf_output
            default_path = pconfig.netcdf_path.parent
            default_filename = pconfig.netcdf_path.name
        # Path to file doesn't exist
        else:
            raise ValueError(f'Path or path to {_netcdf_output} does not exists.')
        pconfig.netcdf_path = str(pconfig.netcdf_path.resolve())

    # ODF
    if isinstance(pconfig.odf_output, bool):
        if pconfig.odf_output is True:
            pconfig.odf_path = str(default_path)
    elif isinstance(pconfig.odf_output, str):
        _odf_output = Path(pconfig.odf_output)
        pconfig.odf_output = True
        # got filename
        if Path(_odf_output.name) == _odf_output:
            pconfig.odf_path = default_path.joinpath(_odf_output)
        # got a path (odf_maker will make the filename)
        # or got a path and a filename
        elif (_odf_output.absolute().is_dir()
              or _odf_output.absolute().parent.is_dir()):
            pconfig.odf_path = _odf_output
        else:
            raise ValueError(f'Path or path to {_odf_output} does not exists.')

        pconfig.odf_path = str(pconfig.odf_path.resolve())

    # If no nc output was made. Thus the ODF path is now the default path.
    if pconfig.netcdf_output is False:
        default_path = Path(pconfig.odf_path).parent
        default_filename = Path(pconfig.odf_path).name

    # LOG
    pconfig.log_path = str(default_path.joinpath(default_filename).resolve())<|MERGE_RESOLUTION|>--- conflicted
+++ resolved
@@ -65,12 +65,9 @@
     compute_global_attrs, format_variables_names_and_attributes)
 from magtogoek.navigation import load_navigation
 from magtogoek.platforms import _add_platform
-<<<<<<< HEAD
-from pathlib import Path
-=======
 from magtogoek.utils import Logger, ensure_list_format, json2dict
 from magtogoek.adcp.adcp_plots import make_adcp_figure
->>>>>>> 65ce4c0a
+from pathlib import Path
 
 l = Logger(level=0)
 
@@ -85,12 +82,9 @@
     "publisher_name": getpass.getuser(),
     "source": "adcp",
 }
-<<<<<<< HEAD
-=======
 VARIABLES_TO_DROP = [
     "binary_mask"
 ]
->>>>>>> 65ce4c0a
 GLOBAL_ATTRS_TO_DROP = [
     "sensor_type",
     "platform_type",
@@ -262,7 +256,7 @@
         self._get_platform_metadata()
         self.platform_type = self.platform_metadata["platform"]['platform_type']
 
-        _figure_out_the_outputs(self)
+        _outputs_path_handler(self)
 
     def _load_config_dict(self, config: dict) -> dict:
         """Split and flattens"""
@@ -303,58 +297,9 @@
 
     The actual data processing is carried out by _process_adcp_data.
     """
-<<<<<<< HEAD
 
     pconfig = ProcessConfig(config)
     pconfig.drop_empty_attrs = drop_empty_attrs
-=======
-    params, config_attrs = _get_config(config)
-
-    params["input_files"] = ensure_list_format(params["input_files"])
-
-    if len(params["input_files"]) == 0:
-        raise ValueError("No adcp file was provided in the configfile.")
-
-    platform_metadata = _default_platform()
-    if params["platform_file"]:
-        if Path(params["platform_file"]).is_file():
-            platform_metadata = _load_platform(params)
-        else:
-            l.warning(f"platform_file, {params['platform_file']}, not found")
-    else:
-        if params["platform_type"]:
-            platform_metadata["platform"]["platform_type"] = params["platform_type"]
-    _pipe_to_process_adcp_data(params, platform_metadata, config_attrs)
-
-
-def quick_process_adcp(params: tp.Dict):
-    """Process adcp data with quick_process options(params).
-
-    Pipes the params to _to_process_adcp_data which in turn pipes
-    it to _process_adcp_data.
-
-    Notes
-    -----
-    missing `platform_type` :
-        If the platform_type cannot be found, the function automatically default to
-        `mooring` to set the correct BODC P01 parameter codes.
-
-    See Also
-    --------
-    _process_adcp_data :
-        For the processing workflow."""
-
-    config_attrs = {}
-    config_attrs.update(DEFAULT_CONFIG_ATTRIBUTES)
-    platform_metadata = _default_platform()
-
-    platform_metadata['platform']["platform_type"] = params["platform_type"]
-
-    params["force_platform_metadata"] = False
-
-    if params["odf_output"] in [1, "true", "True", "t", "T"]:
-        params["odf_output"] = True
->>>>>>> 65ce4c0a
 
     if pconfig.merge_output_files:
         _process_adcp_data(pconfig)
@@ -401,12 +346,6 @@
     """
     l.reset()
 
-<<<<<<< HEAD
-=======
-    _check_platform_type(platform_metadata)
-    platform_type = platform_metadata["platform"]["platform_type"]
-
->>>>>>> 65ce4c0a
     # ----------------- #
     # LOADING ADCP DATA #
     # ----------------- #
@@ -429,25 +368,14 @@
     dataset.attrs["data_type"] = DATA_TYPES[pconfig.platform_type]
     dataset.attrs["data_subtype"] = DATA_SUBTYPES[pconfig.platform_type]
 
-<<<<<<< HEAD
-    if pconfig.platform_metadata['platform']["longitude"]:
-        dataset.attrs["longitude"] = pconfig.platform_metadata['platform']["longitude"]
-    if pconfig.platform_metadata['platform']["latitude"]:
-        dataset.attrs["latitude"] = pconfig.platform_metadata['platform']["latitude"]
+    if pconfig.platform_metadata["platform"]["longitude"]:
+        dataset.attrs["longitude"] = pconfig.platform_metadata["platform"]["longitude"]
+    if pconfig.platform_metadata["platform"]["latitude"]:
+        dataset.attrs["latitude"] = pconfig.platform_metadata["platform"]["latitude"]
 
     compute_global_attrs(dataset)
 
-    if pconfig.platform_metadata['platform']["platform_type"] in ["mooring", "buoy"]:
-=======
-    if platform_metadata["platform"]["longitude"]:
-        dataset.attrs["longitude"] = platform_metadata["platform"]["longitude"]
-    if platform_metadata["platform"]["latitude"]:
-        dataset.attrs["latitude"] = platform_metadata["platform"]["latitude"]
-
-    compute_global_attrs(dataset)
-
-    if platform_metadata["platform"]["platform_type"] in ["mooring", "buoy"]:
->>>>>>> 65ce4c0a
+    if pconfig.platform_metadata["platform"]["platform_type"] in ["mooring", "buoy"]:
         if "bt_depth" in dataset:
             dataset.attrs["sounding"] = np.round(np.median(dataset.bt_depth.data), 2)
 
@@ -512,11 +440,6 @@
     dataset.attrs["variables_gen_name"] = [var for var in dataset.variables]  # For Odf outputs
 
     l.section("Variables attributes")
-<<<<<<< HEAD
-    dataset = format_variables_names_and_attributes(
-        dataset, use_bodc_codes=pconfig.bodc_name
-    )
-=======
     dataset = format_variables_names_and_attributes(dataset)
 
     # ------------ #
@@ -525,7 +448,6 @@
 
     if params["make_figures"]:
         make_adcp_figure(dataset, flag_thres=2)
->>>>>>> 65ce4c0a
 
     dataset["time"].assign_attrs(TIME_ATTRS)
 
@@ -551,13 +473,7 @@
     # ----------- #
     # ODF OUTPUTS #
     # ----------- #
-<<<<<<< HEAD
-=======
-    netcdf_path, odf_path, log_path = _outputs_path_handler(
-        params["input_files"][0], params["odf_output"], params["netcdf_output"]
-    )
-
->>>>>>> 65ce4c0a
+
     l.section("Output")
     if pconfig.odf_output is True:
         if pconfig.odf_data is None:
@@ -566,14 +482,9 @@
         for qualifier in odf_data:
             _ = make_odf(
                 dataset=dataset,
-<<<<<<< HEAD
                 platform_metadata=pconfig.platform_metadata,
                 config_attrs=pconfig.metadata,
                 bodc_name=pconfig.bodc_name,
-=======
-                platform_metadata=platform_metadata,
-                config_attrs=config_attrs,
->>>>>>> 65ce4c0a
                 event_qualifier2=qualifier,
                 output_path=pconfig.odf_path,
             )
@@ -599,13 +510,8 @@
     # ---------- #
     # NC OUTPUTS #
     # ---------- #
-<<<<<<< HEAD
     if pconfig.netcdf_output is True:
         netcdf_path = Path(pconfig.netcdf_path).with_suffix('.nc')
-=======
-    if not isinstance(netcdf_path, bool):
-        netcdf_path = Path(netcdf_path).with_suffix(".nc")
->>>>>>> 65ce4c0a
         dataset.to_netcdf(netcdf_path)
         l.log(f"netcdf file made -> {netcdf_path.resolve()}")
 
@@ -614,6 +520,8 @@
         with open(log_path, "w") as log_file:
             log_file.write(dataset.attrs["history"])
             print(f"log file made -> {log_path.resolve()}")
+
+    # MAKE_FIG TODO
 
     click.echo(click.style("=" * TERMINAL_WIDTH, fg="white", bold=True))
 
@@ -645,7 +553,7 @@
 
     l.log(
         (
-                f"Bin count : {len(dataset.depth.data)}, "
+                f"Bin counts : {len(dataset.depth.data)}, "
                 + f"Min depth : {np.round(dataset.depth.min().data, 3)} m, "
                 + f"Max depth : {np.round(dataset.depth.max().data, 3)} m, "
                 + f"Bin size : {dataset.attrs['bin_size_m']} m"
@@ -653,7 +561,7 @@
     )
     l.log(
         (
-                f"Ensemble count : {len(dataset.time.data)}, "
+                f"Ensemble counts : {len(dataset.time.data)}, "
                 + f"Start time : {np.datetime_as_string(dataset.time.min().data, unit='s')}, "
                 + f"End time : {np.datetime_as_string(dataset.time.max().data, unit='s')}"
         )
@@ -664,117 +572,7 @@
     return dataset
 
 
-<<<<<<< HEAD
 def _set_platform_metadata(dataset: xr.Dataset, pconfig: ProcessConfig):
-=======
-def _get_config(config: dict) -> tp.Tuple[dict, dict]:
-    """Split and flattens the config in two untested dictionary"""
-    params = dict()
-    config_attrs = dict()
-    for section, options in config.items():
-        if section in CONFIG_GLOBAL_ATTRS_SECTIONS:
-            for option in options:
-                config_attrs[option] = config[section][option]
-        else:
-            for option in options:
-                params[option] = config[section][option]
-
-    return params, config_attrs
-
-
-def _get_default_config_attrs():
-    """Return default config_attrs()"""
-    return {
-        "date_created": pd.Timestamp.now().strftime("%Y-%m-%d"),
-        "publisher_name": getpass.getuser(),
-        "source": "adcp",
-    }
-
-
-def _load_platform(params: dict) -> tp.Dict:
-    """load sensor metadata into dict
-
-    Returns a `flat` dictionary with all the parents metadata
-    to `platform.json/platform_id/sensors/sensor_id` and the
-    metadata of the `sensor_id.`
-
-    """
-    platform_metadata = _default_platform()
-    json_dict = json2dict(params["platform_file"])
-    if params["platform_id"] in json_dict:
-        platform_metadata["platform"].update(json_dict[params["platform_id"]])
-        if "buoy_specs" in platform_metadata["platform"]:
-            platform_metadata["buoy_specs"].update(
-                platform_metadata["platform"].pop("buoy_specs")
-            )
-        if "sensors" in platform_metadata["platform"]:
-            platform_metadata["sensors"].update(
-                platform_metadata["platform"].pop("sensors")
-            )
-            if params["sensor_id"] in platform_metadata["sensors"]:
-                platform_metadata["adcp_id"] = params["sensor_id"]
-                platform_metadata["adcp"].update(
-                    platform_metadata["sensors"].pop(params["sensor_id"])
-                )
-            else:
-                l.warning(
-                    f"{params['sensor_id']} not found in the {params['platform_id']}['sensor'] section "
-                    f"of the platform file."
-                )
-        else:
-            l.warning(
-                f"sensors section missing in the {params['platform_id']} section of the platform file."
-            )
-    else:
-        l.warning(f"{params['platform_id']} not found in platform file.")
-
-    return platform_metadata
-
-
-def _default_platform() -> dict:
-    """Return an empty platform data dictionary"""
-    platform_metadata = {"platform": _add_platform(), "adcp_id": "ADCP_01"}
-    platform_metadata["platform"]["platform_type"] = DEFAULT_PLATFORM_TYPE
-    platform_metadata["sensors"] = platform_metadata["platform"].pop("sensors")
-    platform_metadata["adcp"] = platform_metadata["sensors"].pop(
-        "__enter_a_sensor_ID_here"
-    )
-    platform_metadata["buoy_specs"] = platform_metadata["platform"].pop("buoy_specs")
-
-    return platform_metadata
-
-
-def _check_platform_type(platform_metadata: dict):
-    """DEFINED BELOW"""
-    if platform_metadata["platform"]["platform_type"] not in PLATFORM_TYPES:
-        platform_metadata["platform"]["platform_type"] = DEFAULT_PLATFORM_TYPE
-        l.warning(
-            f"platform_file missing or invalid, defaulting to `{DEFAULT_PLATFORM_TYPE}` for platform_type."
-        )
-        l.warning(f"platform_type invalid. Must be one of {PLATFORM_TYPES}")
-
-
-_check_platform_type.__doc__ = f"""Check if the `platform_type` is valid.
-    `platform _type` must be one of {PLATFORM_TYPES}.
-    `platform_type` defaults to {DEFAULT_PLATFORM_TYPE} if the one given is invalid."""
-
-
-def _set_xducer_depth_as_sensor_depth(dataset: xr.Dataset):
-    """Set xducer_depth value to dataset attributes sensor_depth"""
-    if "xducer_depth" in dataset.attrs:  # OCEAN SURVEYOR
-        dataset.attrs["sensor_depth"] = dataset.attrs["xducer_depth"]
-
-    if "xducer_depth" in dataset:
-        dataset.attrs["sensor_depth"] = np.round(np.median(dataset["xducer_depth"].data), 2)
-
-
-def _set_platform_metadata(
-        dataset: xr.Dataset,
-        platform_metadata: tp.Dict[str, dict],
-        sensor: str,
-        force_platform_metadata: bool = False,
-):
->>>>>>> 65ce4c0a
     """Add metadata from platform_metadata files to dataset.attrs.
 
     Values that are dictionary instances are not added.
@@ -785,15 +583,9 @@
     dataset :
         Dataset to which add the navigation data.
     """
-<<<<<<< HEAD
     metadata = {**pconfig.platform_metadata['platform'], **pconfig.platform_metadata[pconfig.sensor_type]}
     metadata['sensor_comments'] = metadata['comments']
     if pconfig.force_platform_metadata:
-=======
-    metadata = {**platform_metadata["platform"], **platform_metadata[sensor]}
-    metadata["sensor_comments"] = metadata["comments"]
-    if force_platform_metadata:
->>>>>>> 65ce4c0a
         for key, value in metadata.items():
             dataset.attrs[key] = value
         if "sensor_depth" in metadata:
@@ -864,7 +656,6 @@
 
     Wrapper for adcp_quality_control"""
 
-<<<<<<< HEAD
     adcp_quality_control(dataset=dataset,
                          amp_th=pconfig.amplitude_threshold,
                          corr_th=pconfig.correlation_threshold,
@@ -876,24 +667,8 @@
                          error_vel_th=pconfig.error_velocity_threshold,
                          motion_correction_mode=pconfig.motion_correction_mode,
                          sidelobes_correction=pconfig.sidelobes_correction,
-                         bottom_depth=pconfig.bottom_depth)
-=======
-    adcp_quality_control(
-        dataset=dataset,
-        amp_th=params["amplitude_threshold"],
-        corr_th=params["correlation_threshold"],
-        pg_th=params["percentgood_threshold"],
-        roll_th=params["roll_threshold"],
-        pitch_th=params["pitch_threshold"],
-        horizontal_vel_th=params["horizontal_velocity_threshold"],
-        vertical_vel_th=params["vertical_velocity_threshold"],
-        error_vel_th=params["error_velocity_threshold"],
-        motion_correction_mode=params["motion_correction_mode"],
-        sidelobes_correction=params["sidelobes_correction"],
-        bottom_depth=params["bottom_depth"],
-        bad_pressure=params["bad_pressure"]
-    )
->>>>>>> 65ce4c0a
+                         bottom_depth=pconfig.bottom_depth,
+                         bad_pressure=pconfig.bad_pressure)
 
 
 def _apply_magnetic_correction(dataset: xr.Dataset, magnetic_declination: float):
@@ -1063,9 +838,9 @@
     Parameters
     ----------
     dataset
-    start_time:
+    start_time :
         minimum time to be included in the dataset.
-    end_time:
+    end_time :
         maximum time to be included in the dataset.
     Returns
     -------
@@ -1087,7 +862,6 @@
     return dataset
 
 
-<<<<<<< HEAD
 def _default_platform_metadata() -> dict:
     """Return an empty platform data dictionary"""
     platform_metadata = {'platform': _add_platform(), 'adcp_id': 'ADCP_01'}
@@ -1105,13 +879,6 @@
     Returns a `flat` dictionary with all the parents metadata
     to `platform.json/platform_id/sensors/sensor_id` and the
     metadata of the `sensor_id.`
-
-=======
-def _outputs_path_handler(input_path: str,
-                          odf_output: tp.Union[bool, str],
-                          netcdf_output: tp.Union[bool, str]) -> tp.Tuple[
-    tp.Union[bool, str], tp.Union[bool, str], str]:
->>>>>>> 65ce4c0a
     """
     platform_metadata = _default_platform_metadata()
     json_dict = json2dict(platform_file)
@@ -1130,71 +897,52 @@
             l.warning(f'sensors section missing in the {platform_id} section of the platform file.')
     else:
         l.warning(f"{platform_id} not found in platform file.")
-
     return platform_metadata
 
-
-def _figure_out_the_outputs(pconfig: ProcessConfig) -> tp.Tuple[tp.Union[bool, str], tp.Union[bool, str], str]:
+def _outputs_path_handler(pconfig: ProcessConfig):
     """ Figure out the outputs to make and their path.
     """
-
-    input_path = pconfig.input_files[0]
-    default_path = Path(input_path).parent
-    default_filename = Path(input_path).name
-
-    # Default to netcdf output is none was selected
-    if not pconfig.odf_output and not pconfig.netcdf_output:
-        pconfig.netcdf_output = True
-
-    # NETCDF
-    if isinstance(pconfig.netcdf_output, bool):
-        if pconfig.netcdf_output is True:
-            pconfig.netcdf_path = str(default_path.joinpath(default_filename))
-
-    elif isinstance(pconfig.netcdf_output, str):
-        _netcdf_output = Path(pconfig.netcdf_output)
-        pconfig.netcdf_output = True
-        # got a filename
-        if Path(_netcdf_output.name) == _netcdf_output:
-            pconfig.netcdf_path = default_path.joinpath(_netcdf_output)
-        # got a path
-        elif _netcdf_output.absolute().is_dir():
-            pconfig.netcdf_path = _netcdf_output.joinpath(default_filename)
-            default_path = _netcdf_output
-        # got a path and a filename
-        elif _netcdf_output.absolute().parent.is_dir():
-            pconfig.netcdf_path = _netcdf_output
-            default_path = pconfig.netcdf_path.parent
-            default_filename = pconfig.netcdf_path.name
-        # Path to file doesn't exist
-        else:
-            raise ValueError(f'Path or path to {_netcdf_output} does not exists.')
-        pconfig.netcdf_path = str(pconfig.netcdf_path.resolve())
-
-    # ODF
-    if isinstance(pconfig.odf_output, bool):
-        if pconfig.odf_output is True:
-            pconfig.odf_path = str(default_path)
-    elif isinstance(pconfig.odf_output, str):
-        _odf_output = Path(pconfig.odf_output)
-        pconfig.odf_output = True
-        # got filename
-        if Path(_odf_output.name) == _odf_output:
-            pconfig.odf_path = default_path.joinpath(_odf_output)
-        # got a path (odf_maker will make the filename)
-        # or got a path and a filename
-        elif (_odf_output.absolute().is_dir()
-              or _odf_output.absolute().parent.is_dir()):
-            pconfig.odf_path = _odf_output
-        else:
-            raise ValueError(f'Path or path to {_odf_output} does not exists.')
-
-        pconfig.odf_path = str(pconfig.odf_path.resolve())
-
-    # If no nc output was made. Thus the ODF path is now the default path.
-    if pconfig.netcdf_output is False:
-        default_path = Path(pconfig.odf_path).parent
-        default_filename = Path(pconfig.odf_path).name
-
-    # LOG
-    pconfig.log_path = str(default_path.joinpath(default_filename).resolve())+    default_path = Path(pconfig.input_path).parent
+    default_filename = Path(pconfig.input_path).name
+
+    if not odf_output and not netcdf_output:
+        netcdf_output = True
+
+    netcdf_path = False
+    if isinstance(netcdf_output, bool):
+        if netcdf_output is True:
+            netcdf_path = default_path.joinpath(default_filename)
+    elif isinstance(netcdf_output, str):
+        netcdf_output = Path(netcdf_output)
+        if Path(netcdf_output.name) == netcdf_output:
+            netcdf_path = default_path.joinpath(netcdf_output).resolve()
+        elif netcdf_output.absolute().is_dir():
+            netcdf_path = netcdf_output.joinpath(default_filename)
+        elif netcdf_output.parent.is_dir():
+            netcdf_path = netcdf_output
+        default_path = netcdf_path.parent
+        default_filename = netcdf_path.name
+        netcdf_path = str(netcdf_path)
+        netcdf_output = True
+
+    odf_path = False
+    if isinstance(odf_output, bool):
+        if odf_output is True:
+            odf_path = default_path
+    elif isinstance(odf_output, str):
+        odf_output = Path(odf_output)
+        if Path(odf_output.name) == odf_output:
+            odf_path = default_path.joinpath(odf_output).resolve()
+        elif odf_output.is_dir():
+            odf_path = odf_output
+        elif odf_output.parent.is_dir():
+            odf_path = odf_output
+        if not netcdf_output:
+            default_path = odf_path.parent
+            default_filename = odf_path.stem
+        odf_path = str(odf_path)
+
+    log_path = str(default_path.joinpath(default_filename))
+    pconfig.netcdf_path = netcdf_path
+    pconfig.odf_path = odf_path
+    pconfig.log_path = log_path
