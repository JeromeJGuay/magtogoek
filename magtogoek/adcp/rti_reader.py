--- conflicted
+++ resolved
@@ -341,12 +341,8 @@
         ppd.dep = ppd.Bin1Dist + np.arange(0, ppd.nbin * ppd.CellSize, ppd.CellSize)
 
         ppd.pingtype = ens.SystemSetup.WpBroadband
-<<<<<<< HEAD
         ppd.sysconfig = {'angle': _beam_angle(ppd.SerialNumber), 'kHz': ens.SystemSetup.WpSystemFreqHz / 1000,
                          'convex': True,
-=======
-        ppd.sysconfig = {'angle': _beam_angle(ppd.SerialNumber), 'kHz': ens.SystemSetup.WpSystemFreqHz/1000, 'convex': True,
->>>>>>> 28a7c8d2
                          'up': False}
         ppd.FL = dict()
         ppd.FL["FWV"] = int(
