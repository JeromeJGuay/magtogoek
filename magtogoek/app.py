"""
Author: JeromeJGuay
Date: March 2 2021

This module contains the entry point for magtogoek CLI app `mtgk`.

Descriptions:
  FIXME

Usage:
    $ mtgk config [adcp, platform] [CONFIG_NAME] [OPTIONS]

    $ mtgk process [CONFIG_FILE]

    $ mtgk quick [adcp, ] [INPUT_FILES] [OPTIONS]

    $ mtgk check [rti, ] [INPUT_FILES]

Notes:
    Some module are imported by function since loading pandas, for example, is time consuming. Doing makes the
    navigation in the app quicker.
"""
import sys
import typing as tp
from pathlib import Path
from subprocess import run as subp_run

import click

from magtogoek.app_options import adcp_options, add_options
#from magtogoek.configfile import _get_taskparser
from magtogoek.utils import is_valid_filename, json2dict, resolve_relative_path
from magtogoek.version import VERSION

# ---------- Module or functions imported by commands ----------- #
# NOTE: PROBABLY NOT UP TO DATE
# from magtogoek.configfile import make_configfile
# from magtogoek.platforms import make_platform_template
# from magtogoek.adcp.loader import load_adcp_binary
# from magtogoek.adcp.utils import Logger
# from magtogoek.adcp.process import process_adcp, quick_process_adcp
# --------------------------------------------------------------- #

LOGO_PATH = resolve_relative_path("files/logo.json", __file__)

<<<<<<< HEAD
=======

def _get_config_structure(_config: tp.Dict) -> tp.Dict:
    config_struct = dict()
    for section, items in _config.items():
        for item in items:
            config_struct[item] = section
    return config_struct


BASE_CONFIG_STRUCT = _get_config_structure(BASE_CONFIG)
ADCP_CONFIG_STRUCT = _get_config_structure(ADCP_CONFIG)

OPTIONS_NAME_TRANSLATOR = dict(
    adcp=dict(
        quality_control="qc",
        sidelobes_correction="sidelobes",
        merge_output_files="merge",
        drop_percent_good="drop_pg",
        drop_correlation="drop_corr",
        drop_amplitude="drop_amp",
        make_figures="mk_fig",
        make_log="mk_log",
        odf_data="odf_dtype"
    )
)
>>>>>>> 65ce4c0a
CONTEXT_SETTINGS = dict(
    ignore_unknown_options=True,
    allow_extra_args=True,
    help_option_names=["-h", "--help"],
)
TERMINAL_WIDTH = 80


def _print_info(ctx, callback, info_called):
    """Show command information"""
    if info_called is True:
        subp_run(["printf", r"\e[8;40;" + str(TERMINAL_WIDTH + 1) + "t"], check=True)
        click.clear()
        _print_logo(logo_path=LOGO_PATH, group=ctx.info_name)
        click.secho("\nDescriptions:", fg="red")
        _print_description(ctx.info_name)
        click.secho("\nUsage:", fg="red")
        _print_usage(ctx.info_name, ctx.parent)
        if ctx.info_name in ["mtgk", "config", "process", "quick", "check"]:
            click.secho("\nCommands:", fg="red")
        else:
            click.secho("\nArguments:", fg="red")
        _print_arguments(ctx.info_name, ctx.parent)
        click.secho("\nOptions", fg="red")
        click.echo("  Use  -h/--help to show the options")
        click.echo("\n")
        sys.exit()


common_options = [
    click.option("--info", is_flag=True, callback=_print_info, help="Show command information"),
    click.version_option(VERSION)
]


# --------------------------- #
#      mtgk entry point       #
# --------------------------- #
@click.group(context_settings=CONTEXT_SETTINGS)
@add_options(common_options)
def magtogoek(info):
    pass


# --------------------------- #
#        mtgk command         #
# --------------------------- #
@magtogoek.command("process")
@add_options(common_options)
@click.argument("config_file", metavar="[config_file]", type=click.Path(exists=True))
<<<<<<< HEAD
def process(info, config_file: str):
=======
@click.option("--mk-fig/--no-fig",
              type=bool,
              help="""Make figures to inspect the data. Use to overwrite the value in the config_file""",
              default=None)
def process(info, config_file, **options):
>>>>>>> 65ce4c0a
    """Process data by reading configfile"""
    # NOTE This could be update as a group with sensor specific command.
    # Doing so would allow the user to pass config options. The load_configfile
    # command is already able to take updated_params options and update de configfile.
    # The same options (or nearly all the same) as for adcp_config could be use.
    from configparser import ParsingError
<<<<<<< HEAD

    from magtogoek.config_handler import load_configfile

    try:
        configuration, sensor_type = load_configfile(config_file)
    except ParsingError:
=======
    from magtogoek.configfile import load_configfile

    try:
        configuration = load_configfile(config_file)
    except (ParsingError, UnicodeDecodeError):
>>>>>>> 65ce4c0a
        print("Failed to open the given configfile.\n mtgk process aborted.")
        sys.exit()
    if options['mk_fig'] is not None:
        configuration['ADCP_OUTPUT']["make_figures"] = options['mk_fig']

    if sensor_type == "adcp":
        from magtogoek.adcp.process import process_adcp
        process_adcp(configuration)


# --------------------------- #
#        mtgk groups          #
# --------------------------- #
@magtogoek.group("config", context_settings=CONTEXT_SETTINGS)
@add_options(common_options)
def config(info):
    """Make configuration files or platform files"""


@magtogoek.group("quick", context_settings=CONTEXT_SETTINGS)
@add_options(common_options)
def quick(info):
    """Quick data process without configfile"""


@magtogoek.group("check", context_settings=CONTEXT_SETTINGS)
@add_options(common_options)
def check(info):
    """Get info on raw data files"""


@magtogoek.group("compute", context_settings=CONTEXT_SETTINGS)
@add_options(common_options)
def compute(info):
    """Command to compute certain quantities."""


@magtogoek.group("plot", context_settings=CONTEXT_SETTINGS)
@add_options(common_options)
def plot(info):
    """Command to make plot from nc data."""


# --------------------------- #
#       config command        #
# --------------------------- #
@config.command("platform")
@add_options(common_options)
@click.argument("filename", metavar="[filename]", type=str)
@click.pass_context
def config_platform(ctx, info, filename):
    from magtogoek.platforms import make_platform_template

    filename = is_valid_filename(filename, ext=".json")
    make_platform_template(filename)
    click.echo(click.style(f"Platform file created for -> {filename}", bold=True))


@config.command("adcp")
@add_options(common_options)
@click.argument("config_name", metavar="[config_name]", type=str)
@click.option("-T", "--platform", type=(click.Path(exists=True), str, str),
              help="platform_file, platform_id, sensor_id", default=(None, None, None), nargs=3)
@add_options(adcp_options())
@click.pass_context
def config_adcp(
        ctx, info, config_name, **options,
):
    """Command to make an adcp config files. The [OPTIONS] can be added
    before or after the [config_name]."""
    #TODO TEST. So far not crashing
    from magtogoek.config_handler import write_configfile

    options["platform_file"] = options["platform"][0]
    options["platform_id"] = options["platform"][1]
    options["sensor_id"] = options["platform"][2]
    del options["platform"]

    _print_passed_options(options)
    config_name = is_valid_filename(config_name, ext=".ini")
<<<<<<< HEAD
    write_configfile(filename=config_name, sensor_type="adcp", cli_options=options)
    click.secho(f"Config file created for adcp processing -> {config_name}", bold=True)
=======

    new_config_values = _format_options_for_configfile("adcp", options)

    make_configfile(filename=config_name, sensor_type="adcp", new_values=new_config_values)

    click.echo(click.style(f"Config file created for adcp processing -> {config_name}", bold=True))
>>>>>>> 65ce4c0a


# --------------------------- #
#       quick command         #
# --------------------------- #
@quick.command("adcp")
@add_options(common_options)
@click.argument("input_files", metavar="[input_files]", nargs=-1, type=click.Path(exists=True), required=True)
@add_options(adcp_options(input_files=False, sonar=False, yearbase=False))
@click.option(
    "-s", "--sonar", type=click.Choice(["wh", "sv", "os", "sw", "sw_pd0"]),
    help="String designating type of adcp. This  is fed to CODAS Multiread or switches to the magtogoek RTIReader.",
    required=True,
)
@click.option("-y", "--yearbase", type=click.INT,
              help="""year when the adcp sampling started. ex: `1970`""", required=True)
@click.option("-T", "--platform_type", type=click.Choice(["buoy", "mooring", "ship"]),
              help="Used for Proper BODC variables names", default="buoy")
@click.pass_context
def quick_adcp(ctx, info, input_files, sonar, yearbase, **options):
    """Command to make an quickly process adcp files. The [OPTIONS] can be added
    before or after the [inputs_files]."""
<<<<<<< HEAD
    # TODO TEST. So far not crashing
    from magtogoek.config_handler import cli_options_to_config
    from magtogoek.adcp.process import process_adcp
=======
    from magtogoek.adcp.process import quick_process_adcp

>>>>>>> 65ce4c0a
    options = {**{"input_files": input_files, "yearbase": yearbase, "sonar": sonar}, **options}
    _print_passed_options(options)

    configuration = cli_options_to_config('adcp', options, cwd=str(Path().cwd()))

    process_adcp(configuration, drop_empty_attrs=True)


# --------------------------- #
#       check command         #
# --------------------------- #
@check.command("rti")
@add_options(common_options)
@click.argument("input_files", metavar="[input_files]", nargs=-1, type=click.Path(exists=True), required=True)
@click.pass_context
def check_rti(ctx, info, input_files, **options):
    """Prints info about RTI .ENS files."""
    from magtogoek.adcp.rti_reader import RtiReader

    RtiReader(input_files).check_files()


@compute.command("nav", context_settings=CONTEXT_SETTINGS)
@add_options(common_options)
@click.argument("input_files", metavar="[input_files]", nargs=-1, type=click.Path(exists=True), required=True)
@click.option("-o", "--output-name", type=click.STRING, default=None, help="Name for the output file.")
@click.option("-w", "--window", type=click.INT, default=1, help="Length of the averaging window.")
@click.pass_context
def navigation(ctx, info, input_files, **options):
    """Command to compute u_ship, v_ship, bearing from gsp data."""
    from magtogoek.navigation import compute_navigation

    compute_navigation(
        filenames=input_files,
        output_name=options["output_name"],
        window=options["window"],
    )


@magtogoek.command('odf2nc', context_settings=CONTEXT_SETTINGS)
@click.argument('input_files',
                metavar="[input_files]",
                nargs=-1,
                type=click.STRING,
                required=True)
@click.option(
    "-d",
    "--dims",
    type=click.STRING,
    multiple=True,
    default=None,
    help='Name of the variable to use as dimensions (coordinates).`-d` has to be called for every dimensions.')
@click.option(
    '-t',
    '--time',
    type=click.STRING,
    multiple=True,
    default=None,
    help='Name of the variables that need to be converted to datetime64. SYTM_01 time variable is automatically '
         'converted.')
@click.option('-m', '--merge', is_flag=True, default=False, help='Use the option to merge the output files.')
@click.option('-o', '--output_name', type=click.STRING, default=None)
@add_options(common_options)
@click.pass_context
def odf2nc(ctx, info, input_files, output_name, **options):
    from magtogoek.odf_format import convert_odf_to_nc
    convert_odf_to_nc(
        input_files=input_files,
        output_name=output_name,
        dims=options['dims'],
        time=options['time'],
        merge=options['merge'])


# ------------------------ #
#        plot commands     #
# ------------------------ #
@plot.command("adcp", context_settings=CONTEXT_SETTINGS)
@add_options(common_options)
@click.argument("input_file", metavar="[input_files]", nargs=1, type=click.Path(exists=True), required=True)
@click.option("-t", "--flag-thres", help="""Set threshold value for flagging""", default=2, show_default=True)
@click.option("-v", "--vel-only", help="""Only plots 2D velocity fields and polar histogram.""", is_flag=True,
              default=False)
@click.pass_context
def plot_adcp(ctx, info, input_file, **options):
    """Command to compute u_ship, v_ship, bearing from gsp data."""
    import xarray as xr
    from magtogoek.adcp.adcp_plots import make_adcp_figure
    dataset = xr.open_dataset(input_file)
    make_adcp_figure(dataset, flag_thres=options['flag_thres'], vel_only=options["vel_only"])


# ------------------------ #
#        Functions         #
# ------------------------ #


def _print_passed_options(ctx_params: tp.Dict):
    """print pass and default options/params"""
    click.secho("Options:", fg="green")
    click.echo(click.style("=" * TERMINAL_WIDTH, fg="white", bold=True))
    for key, item in ctx_params.items():
        if item is not None:
            if item is True:
                click.echo(key + ": " + click.style(str(item), fg="green"))
            elif item is False:
                click.echo(key + ": " + click.style(str(item), fg="red"))
            elif type(item) is str:
                click.echo(key + ": " + click.style(str(item), fg="yellow"))
            else:
                click.echo(key + ": " + click.style(str(item), fg="blue"))
    click.echo(click.style("=" * TERMINAL_WIDTH, fg="white", bold=True))


def _print_logo(logo_path: str = "files/logo.json", group: str = ""):
    """open and print logo from logo.json
    If a process is given, prints the process logo.
    """
    logos = json2dict(Path(__file__).parents[0] / Path(logo_path))
    click.secho("=" * TERMINAL_WIDTH, fg="white", bold=True)

    try:
        click.echo(click.style(logos["magtogoek"], fg="blue", bold=True))
        if group == "adcp":
            click.echo(click.style(logos["adcp"], fg="red", bold=True))

    except FileNotFoundError:
        click.echo(click.style("WARNING: logo.json not found", fg="yellow"))
    except KeyError:
        click.echo(click.style("WARNING: key in logo.json not found", fg="yellow"))

    click.echo(
        click.style(
            f"version: {VERSION}" + f" {group} ".rjust(67, " "), fg="green", bold=True,
        )
    )
    click.echo(click.style("=" * TERMINAL_WIDTH, fg="white", bold=True))


def _print_arguments(group, parent):
    """print group(command) command(arguments)"""
    _parent = parent.info_name if parent else ""
    messages = {"mtgk": '\n'.join(["  config".ljust(20, " ") + "Command to make configuration files",
                                   "  process".ljust(20, " ") + "Command to process data with configuration files",
                                   "  quick".ljust(20, " ") + "Command to quickly process data files",
                                   "  check".ljust(20, " ") + "Command to check the information on some file type",
                                   "  compute".ljust(20, " ") + "Command to compute certain quantities"]),
                "config":
                    '\n'.join(["  adcp".ljust(20, " ") + "Config file for adcp data. ",
                               "  platform".ljust(20, " ") + "Creates a platform.json file"]),
                "quick":
                    "  adcp".ljust(20, " ") + "Process adcp data.",

                "process": ("  [config_name]".ljust(20, " ")
                            + "Filename (path/to/file) of the configuration file."),
                "compute":
                    "  nav".ljust(20, " ")
                    + "Command to compute u_ship, v_ship, bearing from gsp data.",

                "nav": (
                        "  [file_name]".ljust(20, " ")
                        + "Filename (path/to/file, or expression) of the GPS files."

                ),
                "check": "  rti".ljust(20, " ") + "Print information on the rti .ens files. ",

                "adcp": "  [config_name]".ljust(20, " ")
                        + "Filename (path/to/file) for the new configuration file.",
                "platform": "  [filename]".ljust(20, " ")
                            + "Filename (path/to/file) for the new platform file.",
                }
    if group in messages:
        click.secho(messages[group], fg="white")


def _print_description(group):
    """print group/command descriptions"""
    messages = {"mtgk": (
        "Magtogoek is a Linux python package and command line application (CLI) for"
        " processing ocean data. At the moment, only Acoustic Doppler Current Profiler (ADCP)"
        " data can be processed. This package is developed by the Scientific"
        " Advice, Information and Support Branch at the Fisheries and Ocean Canada"
        " Maurice-Lamontagne Institute."),
        "config": (
            "The config command is used to create `.ini` configuration files or `.json`"
            " platform files. Configuration `.ini` files are used to write the desired"
            " processing configuration for different types of sensor (adcp, ctd, etc). Once"
            " created the configuration file   can be filled in any text editor or via"
            " optional arguments. Platform files are used to store platform metadata."
        ),
        "quick": "Quick way to process files.",
        "process": (
            "Command to execute the processing orders from a configuration file. If"
            " relative path where used in the configuration file, they are relative to directory"
            " where the command is called and not where the configuration file is located."
        ),
        "check": (
            "Print some raw files information. Only available for adcp RTI .ENS files."
        ),
        "adcp": (
                "\n"
                "        sonar\n"
                "        -----\n"
                "           os : OceanSurveyor (RDI)\n"
                "           wh : WorkHorse (RDI)\n"
                "           sv : SentinelV (RDI)\n"
                "           sw : SeaWatch (RTI)\n"
                "           sw_pd0 : SeaWatch (RTI in RDI pd0 file format)\n"
                "\n"
                "        quality control\n"
                "        ---------------\n"
                "           - velocity, amplitude, correlation, percentgood, roll, pitch, \n"
                "             side_lobe.\n"
                "           - Temperatures outside [-2, 32] Celsius. \n"
                "           - Pressures outside [0, 180] dbar.\n"
                "\n"
                "        plots\n"
                "        -----\n"
                "           - 2D velocity fields (u,v), time-series,\n"
                "           - Polar Histogram of the Velocities amplitude and direction,\n"
                "           - Pearson Correlation of velocity for consecutive bins,\n"
        ),
        "nav": (
            " Compute u_ship (eastward velocity), v_ship (northward velocity) and the bearing"
            " of the input gps data. The GPS input files can be nmea text file, gpx XML files or"
            " a netcdf files with `lon`, `lat` variables and `time` coordinates. Using the command"
            " `-w`, an averaging window can be use to smooth the computed navigation data."
            " A matplotlib plot is made after each computation."
        ),
        "platform": "Creates an empty platform.json file",
        "odf2nc": "Converts odf files to netcdf",
    }
    if group in messages:
        if "\n" in messages[group]:
            click.echo(messages[group])
        else:
            click.echo(click.wrap_text(messages[group], width=TERMINAL_WIDTH, initial_indent=''))


def _print_usage(group, parent):
    """print group/command usage"""
    _parent = parent.info_name if parent else ""

    if group == "mtgk":
        click.echo("  mtgk [config, process, quick, check]")
    if group == "config":
        click.echo("  mtgk config [adcp, platform,] [CONFIG_NAME] [OPTIONS]")
    if group == "platform":
        click.echo("  mtgk config platform [FILENAME] [OPTIONS]")
    if group == "process":
        click.echo("  mtgk process [CONFIG_FILE] [OPTIONS]")
    if group == "quick":
        click.echo("  mtgk quick [adcp, ] [FILENAME,...] [OPTIONS]")
    if group == "adcp":
        if _parent == "config":
            click.echo("  mtgk config adcp [CONFIG_NAME] [OPTIONS]")
        if _parent == "quick":
            click.echo("  mtgk quick adcp [INPUT_FILES] [SONAR] [YEARBASE] [OPTIONS]")
    if group == "check":
        click.echo("  mtgk check [rti,] [INPUT_FILES] ")
    if group == "rti":
        click.echo("  mtgk check rti [INPUT_FILES] ")
    if group == "nav":
        click.echo("  mtgk compute nav [INPUT_FILES] ")<|MERGE_RESOLUTION|>--- conflicted
+++ resolved
@@ -43,34 +43,6 @@
 
 LOGO_PATH = resolve_relative_path("files/logo.json", __file__)
 
-<<<<<<< HEAD
-=======
-
-def _get_config_structure(_config: tp.Dict) -> tp.Dict:
-    config_struct = dict()
-    for section, items in _config.items():
-        for item in items:
-            config_struct[item] = section
-    return config_struct
-
-
-BASE_CONFIG_STRUCT = _get_config_structure(BASE_CONFIG)
-ADCP_CONFIG_STRUCT = _get_config_structure(ADCP_CONFIG)
-
-OPTIONS_NAME_TRANSLATOR = dict(
-    adcp=dict(
-        quality_control="qc",
-        sidelobes_correction="sidelobes",
-        merge_output_files="merge",
-        drop_percent_good="drop_pg",
-        drop_correlation="drop_corr",
-        drop_amplitude="drop_amp",
-        make_figures="mk_fig",
-        make_log="mk_log",
-        odf_data="odf_dtype"
-    )
-)
->>>>>>> 65ce4c0a
 CONTEXT_SETTINGS = dict(
     ignore_unknown_options=True,
     allow_extra_args=True,
@@ -121,35 +93,23 @@
 @magtogoek.command("process")
 @add_options(common_options)
 @click.argument("config_file", metavar="[config_file]", type=click.Path(exists=True))
-<<<<<<< HEAD
-def process(info, config_file: str):
-=======
 @click.option("--mk-fig/--no-fig",
               type=bool,
               help="""Make figures to inspect the data. Use to overwrite the value in the config_file""",
               default=None)
-def process(info, config_file, **options):
->>>>>>> 65ce4c0a
+def process(info, config_file: str, **options):
     """Process data by reading configfile"""
     # NOTE This could be update as a group with sensor specific command.
     # Doing so would allow the user to pass config options. The load_configfile
     # command is already able to take updated_params options and update de configfile.
     # The same options (or nearly all the same) as for adcp_config could be use.
     from configparser import ParsingError
-<<<<<<< HEAD
 
     from magtogoek.config_handler import load_configfile
 
     try:
         configuration, sensor_type = load_configfile(config_file)
-    except ParsingError:
-=======
-    from magtogoek.configfile import load_configfile
-
-    try:
-        configuration = load_configfile(config_file)
     except (ParsingError, UnicodeDecodeError):
->>>>>>> 65ce4c0a
         print("Failed to open the given configfile.\n mtgk process aborted.")
         sys.exit()
     if options['mk_fig'] is not None:
@@ -157,6 +117,7 @@
 
     if sensor_type == "adcp":
         from magtogoek.adcp.process import process_adcp
+
         process_adcp(configuration)
 
 
@@ -220,27 +181,12 @@
 ):
     """Command to make an adcp config files. The [OPTIONS] can be added
     before or after the [config_name]."""
-    #TODO TEST. So far not crashing
-    from magtogoek.config_handler import write_configfile
-
-    options["platform_file"] = options["platform"][0]
-    options["platform_id"] = options["platform"][1]
-    options["sensor_id"] = options["platform"][2]
-    del options["platform"]
+    from magtogoek.configfile import make_configfile
 
     _print_passed_options(options)
     config_name = is_valid_filename(config_name, ext=".ini")
-<<<<<<< HEAD
     write_configfile(filename=config_name, sensor_type="adcp", cli_options=options)
     click.secho(f"Config file created for adcp processing -> {config_name}", bold=True)
-=======
-
-    new_config_values = _format_options_for_configfile("adcp", options)
-
-    make_configfile(filename=config_name, sensor_type="adcp", new_values=new_config_values)
-
-    click.echo(click.style(f"Config file created for adcp processing -> {config_name}", bold=True))
->>>>>>> 65ce4c0a
 
 
 # --------------------------- #
@@ -263,14 +209,9 @@
 def quick_adcp(ctx, info, input_files, sonar, yearbase, **options):
     """Command to make an quickly process adcp files. The [OPTIONS] can be added
     before or after the [inputs_files]."""
-<<<<<<< HEAD
     # TODO TEST. So far not crashing
     from magtogoek.config_handler import cli_options_to_config
     from magtogoek.adcp.process import process_adcp
-=======
-    from magtogoek.adcp.process import quick_process_adcp
-
->>>>>>> 65ce4c0a
     options = {**{"input_files": input_files, "yearbase": yearbase, "sonar": sonar}, **options}
     _print_passed_options(options)
 
