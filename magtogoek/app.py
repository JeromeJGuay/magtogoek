"""
Author: JeromeJGuay
Date: March 2 2021

This module contains the entry point for magtogoek CLI app `mtgk`.

Descriptions:
  FIXME

Usage:
    $ mtgk config [adcp, platform] [CONFIG_NAME] [OPTIONS]

    $ mtgk process [CONFIG_FILE]

    $ mtgk quick [adcp, ] [INPUT_FILES] [OPTIONS]

    $ mtgk check [rti, ] [INPUT_FILES]

Notes:
    Some module are imported by function since loading pandas, for example, is time consuming. Doing makes the
    navigation in the app quicker.
"""

import logging
import sys
import typing as tp
from pathlib import Path
from subprocess import run as subp_run

import click

from magtogoek.app_options import adcp_options, add_options
#from magtogoek.configfile import _get_taskparser
from magtogoek.utils import is_valid_filename, json2dict, resolve_relative_path
from magtogoek.version import VERSION

# ---------- Module or functions imported by commands ----------- #
# NOTE: PROBABLY NOT UP TO DATE
# from magtogoek.configfile import make_configfile
# from magtogoek.platforms import make_platform_template
# from magtogoek.adcp.loader import load_adcp_binary
# from magtogoek.adcp.utils import Logger
# from magtogoek.adcp.process import process_adcp, quick_process_adcp
# --------------------------------------------------------------- #


<<<<<<< HEAD
def _get_config_structure(_config: tp.Dict) -> tp.Dict:
    config_struct = dict()
    for section, items in _config.items():
        for item in items:
            config_struct[item] = section
    return config_struct


BASE_CONFIG_STRUCT = _get_config_structure(BASE_CONFIG)
ADCP_CONFIG_STRUCT = _get_config_structure(ADCP_CONFIG)

OPTIONS_NAME_TRANSLATOR = dict(
    adcp=dict(
        quality_control="qc",
        sidelobes_correction="sidelobes",
        merge_output_files="merge",
        drop_percent_good="drop_pg",
        drop_correlation="drop_corr",
        drop_amplitude="drop_amp",
        make_figures="mk_fig",
        make_log="mk_log",
        odf_data="odf_dtype"
    )
)
=======
LOGO_PATH = resolve_relative_path("files/logo.json", __file__)

>>>>>>> a2e6ae21
CONTEXT_SETTINGS = dict(
    ignore_unknown_options=True,
    allow_extra_args=True,
    help_option_names=["-h", "--help"],
)
TERMINAL_WIDTH = 80


def _print_info(ctx, callback, info_called):
    """Show command information"""
    if info_called is True:
        subp_run(["printf", r"\e[8;40;" + str(TERMINAL_WIDTH + 1) + "t"], check=True)
        click.clear()
        _print_logo(logo_path=LOGO_PATH, group=ctx.info_name)
        click.secho("\nDescriptions:", fg="red")
        _print_description(ctx.info_name)
        click.secho("\nUsage:", fg="red")
        _print_usage(ctx.info_name, ctx.parent)
        if ctx.info_name in ["mtgk", "config", "process", "quick", "check"]:
            click.secho("\nCommands:", fg="red")
        else:
            click.secho("\nArguments:", fg="red")
        _print_arguments(ctx.info_name, ctx.parent)
        click.secho("\nOptions", fg="red")
        click.echo("  Use  -h/--help to show the options")
        click.echo("\n")
        sys.exit()


common_options = [
    click.option("--info", is_flag=True, callback=_print_info, help="Show command information"),
    click.version_option(VERSION)
]


# --------------------------- #
#      mtgk entry point       #
# --------------------------- #
@click.group(context_settings=CONTEXT_SETTINGS)
@add_options(common_options)
@click.option('-v', '--verbosis', is_flag=True, default=False)
def magtogoek(info, verbosis):
    if verbosis is True:
        logging.basicConfig(format='%(asctime)s,%(msecs)d %(levelname)-8s [%(filename)s:%(lineno)d] %(message)s',level=logging.INFO)
    pass


# --------------------------- #
#        mtgk command         #
# --------------------------- #
@magtogoek.command("process")
@add_options(common_options)
@click.argument("config_file", metavar="[config_file]", type=click.Path(exists=True))
@click.option("--mk-fig/--no-fig",
              type=bool,
              help="""Make figures to inspect the data. Use to overwrite the value in the config_file""",
              default=None)
@click.option("--headless",
              is_flag=True,
              help="""Using remotely with no display capability""")
def process(info, config_file: str, **options):
    """Process data by reading configfile"""
    # NOTE This could be update as a group with sensor specific command.
    # Doing so would allow the user to pass config options. The load_configfile
    # command is already able to take updated_params options and update de configfile.
    # The same options (or nearly all the same) as for adcp_config could be use.
    from configparser import ParsingError
    from magtogoek.config_handler import load_configfile

    cli_options = {}
    if options['mk_fig'] is not None:
        cli_options['mk_fig'] = options['mk_fig']

    try:
        configuration, sensor_type = load_configfile(config_file, cli_options=cli_options)
    except (ParsingError, UnicodeDecodeError):
        print("Failed to open the given configfile.\n mtgk process aborted.")
        sys.exit()

    if sensor_type == "adcp":
        from magtogoek.adcp.process import process_adcp

        process_adcp(configuration, headless=options['headless'])


# --------------------------- #
#        mtgk groups          #
# --------------------------- #
@magtogoek.group("config", context_settings=CONTEXT_SETTINGS)
@add_options(common_options)
def config(info):
    """Make configuration files or platform files"""


@magtogoek.group("quick", context_settings=CONTEXT_SETTINGS)
@add_options(common_options)
def quick(info):
    """Quick data process without configfile"""


@magtogoek.group("check", context_settings=CONTEXT_SETTINGS)
@add_options(common_options)
def check(info):
    """Get info on raw data files"""


@magtogoek.group("compute", context_settings=CONTEXT_SETTINGS)
@add_options(common_options)
def compute(info):
    """Command to compute certain quantities."""


@magtogoek.group("plot", context_settings=CONTEXT_SETTINGS)
@add_options(common_options)
def plot(info):
    """Command to make plot from nc data."""


# --------------------------- #
#       config command        #
# --------------------------- #
@config.command("platform")
@add_options(common_options)
@click.argument("filename", metavar="[filename]", type=str)
@click.pass_context
def config_platform(ctx, info, filename):
    from magtogoek.platforms import make_platform_template

    filename = is_valid_filename(filename, ext=".json")
    make_platform_template(filename)
    click.echo(click.style(f"Platform file created for -> {filename}", bold=True))


@config.command("adcp")
@add_options(common_options)
@click.argument("config_name", metavar="[config_name]", type=str)
@click.option("-T", "--platform", type=(click.Path(exists=True), str, str),
              help="platform_file, platform_id, sensor_id", default=(None, None, None), nargs=3)
@add_options(adcp_options())
@click.pass_context
def config_adcp(
        ctx, info, config_name, **options,
):
    """Command to make an adcp config files. The [OPTIONS] can be added
    before or after the [config_name]."""

    from magtogoek.config_handler import write_configfile

    _print_passed_options(options)
    config_name = is_valid_filename(config_name, ext=".ini")
    options['sensor_type'] = 'adcp'
    options.update({k: v for k, v in zip(("platform_file", "platform_id", "sensor_id"), options.pop('platform'))})

    write_configfile(filename=config_name, sensor_type="adcp", cli_options=options)
    click.secho(f"Config file created for adcp processing -> {config_name}", bold=True)


# --------------------------- #
#       quick command         #
# --------------------------- #
@quick.command("adcp")
@add_options(common_options)
@click.argument("input_files", metavar="[input_files]", nargs=-1, type=click.Path(exists=True), required=True)
@add_options(adcp_options(input_files=False, sonar=False, yearbase=False))
@click.option(
    "-s", "--sonar", type=click.Choice(["wh", "sv", "os", "sw", "sw_pd0"]),
    help="String designating type of adcp. This  is fed to CODAS Multiread or switches to the magtogoek RTIReader.",
    required=True,
)
@click.option("-y", "--yearbase", type=click.INT,
              help="""year when the adcp sampling started. ex: `1970`""", required=True)
@click.option("-T", "--platform_type", type=click.Choice(["buoy", "mooring", "ship"]),
              help="Used for Proper BODC variables names", default="buoy")
@click.option("--headless",
              is_flag=True,
              help="""Using remotely with no display capability""")
@click.pass_context
def quick_adcp(ctx, info, input_files: tuple, sonar: str, yearbase: int, **options: dict):
    """Command to make an quickly process adcp files. The [OPTIONS] can be added
    before or after the [inputs_files]."""
    # TODO TEST. So far not crashing
    from magtogoek.config_handler import cli_options_to_config
    from magtogoek.adcp.process import process_adcp
    options.update({"input_files": input_files, "sensor_type": "adcp", "yearbase": yearbase, "sonar": sonar})
    _print_passed_options(options)
    configuration = cli_options_to_config('adcp', options, cwd=str(Path().cwd()))

    process_adcp(configuration,
                 drop_empty_attrs=True,
                 headless=options['headless'])


# --------------------------- #
#       check command         #
# --------------------------- #
@check.command("rti")
@add_options(common_options)
@click.argument("input_files", metavar="[input_files]", nargs=-1, type=click.Path(exists=True), required=True)
@click.pass_context
def check_rti(ctx, info, input_files, **options):
    """Prints info about RTI .ENS files."""
    from magtogoek.adcp.rti_reader import RtiReader

    RtiReader(input_files).check_files()


@compute.command("nav", context_settings=CONTEXT_SETTINGS)
@add_options(common_options)
@click.argument("input_files", metavar="[input_files]", nargs=-1, type=click.Path(exists=True), required=True)
@click.option("-o", "--output-name", type=click.STRING, default=None, help="Name for the output file.")
@click.option("-w", "--window", type=click.INT, default=1, help="Length of the averaging window.")
@click.pass_context
def navigation(ctx, info, input_files, **options):
    """Command to compute u_ship, v_ship, bearing from gsp data."""
    from magtogoek.navigation import compute_navigation

    compute_navigation(
        filenames=input_files,
        output_name=options["output_name"],
        window=options["window"],
    )


@magtogoek.command('odf2nc', context_settings=CONTEXT_SETTINGS)
@click.argument('input_files',
                metavar="[input_files]",
                nargs=-1,
                type=click.STRING,
                required=True)
@click.option(
    "-d",
    "--dims",
    type=click.STRING,
    multiple=True,
    default=None,
    help='Name of the variable to use as dimensions (coordinates).`-d` has to be called for every dimensions.')
@click.option(
    '-t',
    '--time',
    type=click.STRING,
    multiple=True,
    default=None,
    help='Name of the variables that need to be converted to datetime64. SYTM_01 time variable is automatically '
         'converted.')
@click.option('-m', '--merge', is_flag=True, default=False, help='Use the option to merge the output files.')
@click.option('-o', '--output_name', type=click.STRING, default=None)
@add_options(common_options)
@click.pass_context
def odf2nc(ctx, info, input_files, output_name, **options):
    from magtogoek.odf_format import convert_odf_to_nc
    logging.info(f"odf2nc dims: {options['dims']}, time: {options['time']}, merge: {options['merge']}")
    convert_odf_to_nc(
        input_files=input_files,
        output_name=output_name,
        dims=options['dims'],
        time=options['time'],
        merge=options['merge'])


# ------------------------ #
#        plot commands     #
# ------------------------ #
@plot.command("adcp", context_settings=CONTEXT_SETTINGS)
@add_options(common_options)
@click.argument("input_file", metavar="[input_files]", nargs=1, type=click.Path(exists=True), required=True)
@click.option("-t", "--flag-thres", help="""Set threshold value for flagging""", default=2, show_default=True)
@click.option("-v", "--vel-only", help="""Only plots 2D velocity fields and polar histogram.""", is_flag=True,
              default=False)
@click.option("-s", "--save_fig", help="""Path to save figures to.""", type=click.Path(exists=True), default=None)
@click.option("--headless", help="""If True, figures en displayed""", is_flag=True, default=False)
@click.pass_context
def plot_adcp(ctx, info, input_file, **options):
    """Command to compute u_ship, v_ship, bearing from gsp data."""
    logging.info(f"plot adcp function reached. headless:{options['headless']}, save_fig:{options['save_fig']}")
    import xarray as xr
    from magtogoek.adcp.plots import make_adcp_figure
    dataset = xr.open_dataset(input_file)
    make_adcp_figure(dataset, flag_thres=options['flag_thres'], vel_only=options["vel_only"],
                     save_path=options['save_fig'], show_fig=not options['headless'])


# ------------------------ #
#        Functions         #
# ------------------------ #


def _print_passed_options(ctx_params: tp.Dict):
    """print pass and default options/params"""
    click.secho("Options:", fg="green")
    click.echo(click.style("=" * TERMINAL_WIDTH, fg="white", bold=True))
    for key, item in ctx_params.items():
        if item is not None:
            if item is True:
                click.echo(key + ": " + click.style(str(item), fg="green"))
            elif item is False:
                click.echo(key + ": " + click.style(str(item), fg="red"))
            elif type(item) is str:
                click.echo(key + ": " + click.style(str(item), fg="yellow"))
            else:
                click.echo(key + ": " + click.style(str(item), fg="blue"))
    click.echo(click.style("=" * TERMINAL_WIDTH, fg="white", bold=True))


def _print_logo(logo_path: str = "files/logo.json", group: str = ""):
    """open and print logo from logo.json
    If a process is given, prints the process logo.
    """
    logos = json2dict(Path(__file__).parents[0] / Path(logo_path))
    click.secho("=" * TERMINAL_WIDTH, fg="white", bold=True)

    try:
        click.echo(click.style(logos["magtogoek"], fg="blue", bold=True))
        if group == "adcp":
            click.echo(click.style(logos["adcp"], fg="red", bold=True))

    except FileNotFoundError:
        click.echo(click.style("WARNING: logo.json not found", fg="yellow"))
    except KeyError:
        click.echo(click.style("WARNING: key in logo.json not found", fg="yellow"))

    click.echo(
        click.style(
            f"version: {VERSION}" + f" {group} ".rjust(67, " "), fg="green", bold=True,
        )
    )
    click.echo(click.style("=" * TERMINAL_WIDTH, fg="white", bold=True))


def _print_arguments(group, parent):
    """print group(command) command(arguments)"""
    _parent = parent.info_name if parent else ""
    messages = {"mtgk": '\n'.join(["  config".ljust(20, " ") + "Command to make configuration files",
                                   "  process".ljust(20, " ") + "Command to process data with configuration files",
                                   "  quick".ljust(20, " ") + "Command to quickly process data files",
                                   "  check".ljust(20, " ") + "Command to check the information on some file type",
                                   "  compute".ljust(20, " ") + "Command to compute certain quantities"]),
                "config":
                    '\n'.join(["  adcp".ljust(20, " ") + "Config file for adcp data. ",
                               "  platform".ljust(20, " ") + "Creates a platform.json file"]),
                "quick":
                    "  adcp".ljust(20, " ") + "Process adcp data.",

                "process": ("  [config_name]".ljust(20, " ")
                            + "Filename (path/to/file) of the configuration file."),
                "compute":
                    "  nav".ljust(20, " ")
                    + "Command to compute u_ship, v_ship, bearing from gsp data.",

                "nav": (
                        "  [file_name]".ljust(20, " ")
                        + "Filename (path/to/file, or expression) of the GPS files."

                ),
                "check": "  rti".ljust(20, " ") + "Print information on the rti .ens files. ",

                "adcp": "  [config_name]".ljust(20, " ")
                        + "Filename (path/to/file) for the new configuration file.",
                "platform": "  [filename]".ljust(20, " ")
                            + "Filename (path/to/file) for the new platform file.",
    }
    if group in messages:
        click.secho(messages[group], fg="white")


def _print_description(group):
    """print group/command descriptions"""
    messages = {"mtgk": (
        "Magtogoek is a Linux python package and command line application (CLI) for"
        " processing ocean data. At the moment, only Acoustic Doppler Current Profiler (ADCP)"
        " data can be processed. This package is developed by the Scientific"
        " Advice, Information and Support Branch at the Fisheries and Ocean Canada"
        " Maurice-Lamontagne Institute."),
        "config": (
            "The config command is used to create `.ini` configuration files or `.json`"
            " platform files. Configuration `.ini` files are used to write the desired"
            " processing configuration for different types of sensor (adcp, ctd, etc). Once"
            " created the configuration file   can be filled in any text editor or via"
            " optional arguments. Platform files are used to store platform metadata."
        ),
        "quick": "Quick way to process files.",
        "process": (
            "Command to execute the processing orders from a configuration file. If"
            " relative path where used in the configuration file, they are relative to directory"
            " where the command is called and not where the configuration file is located."
        ),
        "check": (
            "Print some raw files information. Only available for adcp RTI .ENS files."
        ),
        "adcp": (
                "\n"
                "        sonar\n"
                "        -----\n"
                "           os : OceanSurveyor (RDI)\n"
                "           wh : WorkHorse (RDI)\n"
                "           sv : SentinelV (RDI)\n"
                "           sw : SeaWatch (RTI)\n"
                "           sw_pd0 : SeaWatch (RTI in RDI pd0 file format)\n"
                "\n"
                "        quality control\n"
                "        ---------------\n"
                "           - velocity, amplitude, correlation, percentgood, roll, pitch, \n"
                "             side_lobe.\n"
                "           - Temperatures outside [-2, 32] Celsius. \n"
                "           - Pressures outside [0, 180] dbar.\n"
                "\n"
                "        plots\n"
                "        -----\n"
                "           - 2D velocity fields (u,v), time-series,\n"
                "           - Polar Histogram of the Velocities amplitude and direction,\n"
                "           - Pearson Correlation of velocity for consecutive bins,\n"
        ),
        "nav": (
            " Compute u_ship (eastward velocity), v_ship (northward velocity) and the bearing"
            " of the input gps data. The GPS input files can be nmea text file, gpx XML files or"
            " a netcdf files with `lon`, `lat` variables and `time` coordinates. Using the command"
            " `-w`, an averaging window can be use to smooth the computed navigation data."
            " A matplotlib plot is made after each computation."
        ),
        "platform": "Creates an empty platform.json file",
        "odf2nc": "Converts odf files to netcdf",
        }
    if group in messages:
        if "\n" in messages[group]:
            click.echo(messages[group])
        else:
            click.echo(click.wrap_text(messages[group], width=TERMINAL_WIDTH, initial_indent=''))


def _print_usage(group, parent):
    """print group/command usage"""
    _parent = parent.info_name if parent else ""

    if group == "mtgk":
        click.echo("  mtgk [config, process, quick, check]")
    if group == "config":
        click.echo("  mtgk config [adcp, platform,] [CONFIG_NAME] [OPTIONS]")
    if group == "platform":
        click.echo("  mtgk config platform [FILENAME] [OPTIONS]")
    if group == "process":
        click.echo("  mtgk process [CONFIG_FILE] [OPTIONS]")
    if group == "quick":
        click.echo("  mtgk quick [adcp, ] [FILENAME,...] [OPTIONS]")
    if group == "adcp":
        if _parent == "config":
            click.echo("  mtgk config adcp [CONFIG_NAME] [OPTIONS]")
        if _parent == "quick":
            click.echo("  mtgk quick adcp [INPUT_FILES] [SONAR] [YEARBASE] [OPTIONS]")
    if group == "check":
        click.echo("  mtgk check [rti,] [INPUT_FILES] ")
    if group == "rti":
        click.echo("  mtgk check rti [INPUT_FILES] ")
    if group == "nav":
        click.echo("  mtgk compute nav [INPUT_FILES] ")<|MERGE_RESOLUTION|>--- conflicted
+++ resolved
@@ -44,35 +44,8 @@
 # --------------------------------------------------------------- #
 
 
-<<<<<<< HEAD
-def _get_config_structure(_config: tp.Dict) -> tp.Dict:
-    config_struct = dict()
-    for section, items in _config.items():
-        for item in items:
-            config_struct[item] = section
-    return config_struct
-
-
-BASE_CONFIG_STRUCT = _get_config_structure(BASE_CONFIG)
-ADCP_CONFIG_STRUCT = _get_config_structure(ADCP_CONFIG)
-
-OPTIONS_NAME_TRANSLATOR = dict(
-    adcp=dict(
-        quality_control="qc",
-        sidelobes_correction="sidelobes",
-        merge_output_files="merge",
-        drop_percent_good="drop_pg",
-        drop_correlation="drop_corr",
-        drop_amplitude="drop_amp",
-        make_figures="mk_fig",
-        make_log="mk_log",
-        odf_data="odf_dtype"
-    )
-)
-=======
 LOGO_PATH = resolve_relative_path("files/logo.json", __file__)
 
->>>>>>> a2e6ae21
 CONTEXT_SETTINGS = dict(
     ignore_unknown_options=True,
     allow_extra_args=True,
@@ -323,7 +296,6 @@
 @click.pass_context
 def odf2nc(ctx, info, input_files, output_name, **options):
     from magtogoek.odf_format import convert_odf_to_nc
-    logging.info(f"odf2nc dims: {options['dims']}, time: {options['time']}, merge: {options['merge']}")
     convert_odf_to_nc(
         input_files=input_files,
         output_name=output_name,
