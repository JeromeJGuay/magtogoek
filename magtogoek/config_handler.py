--- conflicted
+++ resolved
@@ -154,13 +154,8 @@
     section = "HEADER"
     tparser.add_option(section, "made_by", dtypes=["str"], default=getpass.getuser())
     tparser.add_option(section, "last_updated", dtypes=["str"], default=datetime.now().strftime("%Y-%m-%d"))
-<<<<<<< HEAD
-    tparser.add_option(section, "sensor_type", dtypes=["str"], default=sensor_type, is_required=True, choice=["adcp, viking"], comments='One of [adcp, ].')
-    tparser.add_option(section, "platform_type", dtypes=["str"], choice=["buoy", "mooring", "ship"], comments='One of [buoy, mooring, ship, ].')
-=======
     tparser.add_option(section, "sensor_type", dtypes=["str"], default=sensor_type, is_required=True, choice=["adcp"], comments='One of [adcp, ].')
     tparser.add_option(section, "platform_type", dtypes=["str"], choice=["buoy", "mooring", "ship", "lowered"], comments='One of [buoy, mooring, ship, lowered].')
->>>>>>> 050414ab
 
     section = "INPUT"
     tparser.add_option(section, "input_files", dtypes=["str"], default="", nargs_min=1, is_file=True, is_required=True)
